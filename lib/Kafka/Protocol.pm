package Kafka::Protocol;

=head1 NAME

Kafka::Protocol - Functions to process messages in the Apache Kafka protocol.

=head1 VERSION

This documentation refers to C<Kafka::Protocol> version 1.001013 .

=cut

#-- Pragmas --------------------------------------------------------------------

use 5.010;
use strict;
use warnings;

# ENVIRONMENT ------------------------------------------------------------------

our $VERSION = '1.001013';

use Exporter qw(
    import
);
our @EXPORT_OK = qw(
    decode_fetch_response
    decode_metadata_response
    decode_offset_response
    decode_produce_response
    encode_fetch_request
    encode_metadata_request
    encode_offset_request
    encode_produce_request
    encode_api_versions_request
    decode_api_versions_response
    _decode_MessageSet_template
    _decode_MessageSet_array
    _encode_MessageSet_array
    _encode_string
    _pack64
    _unpack64
    _verify_string
    $DEFAULT_APIVERSION
    $IMPLEMENTED_APIVERSIONS
    $BAD_OFFSET
    $COMPRESSION_CODEC_MASK
    $CONSUMERS_REPLICAID
    $NULL_BYTES_LENGTH
    $_int64_template
);

#-- load the modules -----------------------------------------------------------

use Compress::Snappy;
use Const::Fast;
use Gzip::Faster qw( gzip gunzip );
use Params::Util qw(
    _ARRAY
    _HASH
    _SCALAR
    _STRING
);
use Scalar::Util qw(
    dualvar
);
use String::CRC32;
use Try::Tiny;

use Kafka qw(
    $BITS64
    $BLOCK_UNTIL_IS_COMMITTED
    $COMPRESSION_GZIP
    $COMPRESSION_NONE
    $COMPRESSION_SNAPPY
    $DEFAULT_MAX_WAIT_TIME
    %ERROR
    $ERROR_COMPRESSION
    $ERROR_MISMATCH_ARGUMENT
    $ERROR_NOT_BINARY_STRING
    $ERROR_REQUEST_OR_RESPONSE
    $NOT_SEND_ANY_RESPONSE
    $RECEIVE_EARLIEST_OFFSETS
    $RECEIVE_LATEST_OFFSET
    $WAIT_WRITTEN_TO_LOCAL_LOG
);
use Kafka::Exceptions;
use Kafka::Internals qw(
    $APIKEY_FETCH
    $APIKEY_METADATA
    $APIKEY_OFFSET
    $APIKEY_PRODUCE
    $APIKEY_APIVERSIONS
    $PRODUCER_ANY_OFFSET
    format_message
);

#-- declarations ---------------------------------------------------------------

=head1 SYNOPSIS

    use 5.010;
    use strict;
    use warnings;

    use Data::Compare;
    use Kafka qw(
        $COMPRESSION_NONE
        $ERROR_NO_ERROR
        $REQUEST_TIMEOUT
        $WAIT_WRITTEN_TO_LOCAL_LOG
    );
    use Kafka::Internals qw(
        $PRODUCER_ANY_OFFSET
    );
    use Kafka::Protocol qw(
        decode_produce_response
        encode_produce_request
    );

    # a encoded produce request hex stream
    my $encoded = pack( q{H*}, '00000049000000000000000400000001000005dc0000000100076d79746f7069630000000100000000000000200000000000000000000000148dc795a20000ffffffff0000000648656c6c6f21' );

    # a decoded produce request
    my $decoded = {
        CorrelationId                       => 4,
        ClientId                            => q{},
        RequiredAcks                        => $WAIT_WRITTEN_TO_LOCAL_LOG,
        Timeout                             => $REQUEST_TIMEOUT * 100,  # ms
        topics                              => [
            {
                TopicName                   => 'mytopic',
                partitions                  => [
                    {
                        Partition           => 0,
                        MessageSet              => [
                            {
                                Offset          => $PRODUCER_ANY_OFFSET,
                                MagicByte       => 0,
                                Attributes      => $COMPRESSION_NONE,
                                Key             => q{},
                                Value           => 'Hello!',
                            },
                        ],
                    },
                ],
            },
        ],
    };

    my $encoded_request = encode_produce_request( $decoded );
    say 'encoded correctly' if $encoded_request eq $encoded;

    # a encoded produce response hex stream
    $encoded = pack( q{H*}, '00000023000000040000000100076d79746f706963000000010000000000000000000000000000' );

    # a decoded produce response
    $decoded = {
        CorrelationId                           => 4,
        topics                                  => [
            {
                TopicName                       => 'mytopic',
                partitions                      => [
                    {
                        Partition               => 0,
                        ErrorCode               => $ERROR_NO_ERROR,
                        Offset                  => 0,
                    },
                ],
            },
        ],
    };

    my $decoded_response = decode_produce_response( \$encoded );
    say 'decoded correctly' if Compare( $decoded_response, $decoded );

    # more examples, see t/*_decode_encode.t

=head1 DESCRIPTION

This module is not a user module.

In order to achieve better performance,
functions of this module do not perform arguments validation.

The main features of the C<Kafka::Protocol> module are:

=over 3

=item *

Supports parsing the Apache Kafka protocol.

=item *

Supports Apache Kafka Requests and Responses (PRODUCE and FETCH).
Within this package we currently support
access to PRODUCE, FETCH, OFFSET, METADATA Requests and Responses.

=item *

Support for working with 64 bit elements of the Kafka protocol on 32 bit systems.

=back

=cut

# A Guide To The Kafka Protocol 0.8:
# https://cwiki.apache.org/confluence/display/KAFKA/A+Guide+To+The+Kafka+Protocol
#
# -- Protocol Primitive Types
# int8, int16, int32, int64
#     Signed integers
#     stored in big endian order.
# bytes, string
#     consist of a signed integer
#     giving a length N
#     followed by N bytes of content.
#     A length of -1 indicates null.
#     string uses an int16 for its size,
#     and bytes uses an int32.
# Arrays
#     These will always be encoded as an int32 size containing the length N
#     followed by N repetitions of the structure
#     which can itself be made up of other primitive types.
#
# -- N.B.
# - The response will always match the paired request
# - One structure common to both the produce and fetch requests is the message set format.
# - MessageSets are not preceded by an int32 like other array elements in the protocol.
# - A message set is also the unit of compression in Kafka,
#     and we allow messages to recursively contain compressed message sets.
#
# -- Protocol Fields
# ApiKey => int16                 That identifies the API being invoked
# ApiVersion => int16             This is a numeric version number for this api.
#                                Currently the supported version for all APIs is 0.
# Attributes => int8              Metadata attributes about the message.
#                                 The lowest 2 bits contain the compression codec used for the message.
# ClientId => string              This is a user supplied identifier for the client application.
# CorrelationId => int32          This is a user-supplied integer.
#                                 It will be passed back in the response by the server, unmodified.
#                                 It is useful for matching request and response between the client and server.
# Crc => int32                    The CRC32 of the remainder of the message bytes.
# ErrorCode => int16              The error from this partition, if any.
#                                 Errors are given on a per-partition basis
#                                     because a given partition may be unavailable or maintained on a different host,
#                                     while others may have successfully accepted the produce request.
# FetchOffset => int64            The offset to begin this fetch from.
# HighwaterMarkOffset => int64    The offset at the end of the log for this partition.
#                                 This can be used by the client to determine how many messages behind the end of the log they are.
#                                 - 0.8 documents: Replication design
#                                 The high watermark is the offset of the last committed message.
#                                 Each log is periodically synced to disks.
#                                 Data before the flushed offset is guaranteed to be persisted on disks.
#                                 As we will see, the flush offset can be before or after high watermark.
#                                 - 0.7 documents: Wire protocol
#                                 If the last segment file for the partition is not empty and was modified earlier than TIME,
#                                         it will return both the first offset for that segment and the high water mark.
#                                 The high water mark is not the offset of the last message,
#                                         but rather the offset that the next message sent to the partition will be written to.
# Host => string                  The brokers hostname
# Isr => [ReplicaId]              The set subset of the replicas that are "caught up" to the leader - a set of in-sync replicas (ISR)
# Key => bytes                    An optional message key
#                                 The key can be null.
# Leader => int32                 The node id for the kafka broker currently acting as leader for this partition.
#                                 If no leader exists because we are in the middle of a leader election this id will be -1.
# MagicByte => int8               A version id used to allow backwards compatible evolution of the message binary format.
# MaxBytes => int32               The maximum bytes to include in the message set for this partition.
# MaxNumberOfOffsets => int32     Kafka here is return up to 'MaxNumberOfOffsets' of offsets
# MaxWaitTime => int32            The maximum amount of time (ms)
#                                     to block waiting
#                                     if insufficient data is available at the time the request is issued.
# MessageSetSize => int32         The size in bytes of the message set for this partition
# MessageSize => int32            The size of the subsequent request or response message in bytes
# MinBytes => int32               The minimum number of bytes of messages that must be available to give a response.
#                                 If the client sets this to 0 the server will always respond immediately.
#                                 If this is set to 1,
#                                     the server will respond as soon
#                                     as at least one partition
#                                     has at least 1 byte of data
#                                     or the specified timeout occurs.
#                                 By setting higher values
#                                     in combination with the timeout
#                                     for reading only large chunks of data
# NodeId => int32                 The id of the broker.
#                                 This must be set to a unique integer for each broker.
# Offset => int64                 The offset used in kafka as the log sequence number.
#                                 When the producer is sending messages it doesn't actually know the offset
#                                     and can fill in any value here it likes.
# Partition => int32              The id of the partition the fetch is for
#                                     or the partition that data is being published to
#                                     or the partition this response entry corresponds to.
# Port => int32                   The brokers port
# ReplicaId => int32              Indicates the node id of the replica initiating this request.
#                                 Normal client consumers should always specify this as -1 as they have no node id.
# Replicas => [ReplicaId]         The set of alive nodes that currently acts as slaves for the leader for this partition.
# RequiredAcks => int16           Indicates how many acknowledgements the servers should receive
#                                     before responding to the request.
#                                 If it is 0 the server does not send any response.
#                                 If it is 1, the server will wait the data is written to the local log before sending a response.
#                                 If it is -1 the server will block until the message is committed by all in sync replicas before sending a response.
# Size => int32                   The size of the subsequent request or response message in bytes
# Time => int64                   Used to ask for all messages before a certain time (ms).
#                                 There are two special values.
#                                 Specify -1 to receive the latest offset (this will only ever return one offset).
#                                 Specify -2 to receive the earliest available offsets.
# Timeout => int32                This provides a maximum time (ms) the server can await the receipt
#                                     of the number of acknowledgements in RequiredAcks.
#                                 The timeout is not an exact limit on the request time for a few reasons:
#                                 (1) it does not include network latency,
#                                 (2) the timer begins at the beginning of the processing of this request
#                                     so if many requests are queued due to server overload
#                                     that wait time will not be included,
#                                 (3) we will not terminate a local write
#                                     so if the local write time exceeds this timeout it will not be respected.
#                                 To get a hard timeout of this type the client should use the socket timeout.
# TopicName => string             The name of the topic.
# Value => bytes                  The actual message contents
#                                 Kafka supports recursive messages in which case this may itself contain a message set.
#                                 The message can be null.

our $_int64_template;                           # Used to unpack a 64 bit value
if ( $BITS64 ) {
    $_int64_template    = q{q>};
    # unpack a big-endian signed quad (64-bit) value on 64 bit systems.
    *_unpack64          = sub { $_[0] };
    # pack a big-endian signed quad (64-bit) value on 64 bit systems.
    *_pack64            = sub { pack( q{q>}, $_[0] ) };
} else {
    eval q{ require Kafka::Int64; }                 ## no critic
        or die "Cannot load Kafka::Int64 : $@";

    $_int64_template    = q{a[8]};
    # unpack a big-endian signed quad (64-bit) value on 32 bit systems.
    *_unpack64          = \&Kafka::Int64::unpackq;
    # pack a big-endian signed quad (64-bit) value on 32 bit systems.
    *_pack64            = \&Kafka::Int64::packq;
}

=head2 EXPORT

The following constants are available for export

=cut

=head3 C<$DEFAULT_APIVERSION>

The default API version that will be used as fallback, if it's not possible to
detect what the Kafka server supports. Only Kafka servers > 0.10.0.0 can be
queried to get which API version they implements. On Kafka servers 0.8.x and
0.9.x, the protocol will default to use $DEFAULT_APIVERSION. Currently its
value is '0'

=cut

const our $DEFAULT_APIVERSION                   => 0;

# HashRef, keys are APIKEYs, values are the api version that this protocol
# implements. If not populated, the connection will use the $DEFAULT_APIVERSION
our $IMPLEMENTED_APIVERSIONS = {};

# Attributes

# According to Apache Kafka documentation:
# Attributes - Metadata attributes about the message.
# The lowest 2 bits contain the compression codec used for the message.
const our $COMPRESSION_CODEC_MASK       => 0b11;

=head3 C<$CONSUMERS_REPLICAID>

According to Apache Kafka documentation: 'ReplicaId - Normal client consumers should always specify this as -1 as they have no node id.'

=cut
const our $CONSUMERS_REPLICAID          => -1;

=head3 C<$NULL_BYTES_LENGTH>

According to Apache Kafka documentation: 'Protocol Primitive Types: ... bytes, string - A length of -1 indicates null.'

=cut
const our $NULL_BYTES_LENGTH            => -1;

=head3 C<$BAD_OFFSET>

According to Apache Kafka documentation: 'Offset - When the producer is sending messages it doesn't actually know the offset
and can fill in any value here it likes.'

=cut
const our $BAD_OFFSET                   => -1;

my ( $_Request_header_template,             $_Request_header_length ) = (
    q{l>s>s>l>s>},          # Size
                            # 2 ApiKey
                            # 2 ApiVersion
                            # 4 CorrelationId
                            # 2 ClientId length
    10                      # 'Size' is not included in the calculation of length
);
my ( $_ProduceRequest_header_template,      $_ProduceRequest_header_length ) = (
    q{s>l>l>},              # 2 RequiredAcks
                            # 4 Timeout
                            # 4 topics array size
    10
);
my ( $_MessageSet_template,                 $_MessageSet_length ) = (
    # qq{${_int64_template}l>},
    q{a[8]l>},
                            # 8 Offset
                            # 4 MessageSize
    12
);
my ( $_FetchRequest_header_template,        $_FetchRequest_header_length ) = (
    q{l>l>l>l>},
                            # 4 ReplicaId
                            # 4 MaxWaitTime
                            # 4 MinBytes
                            # 4 topics array size
    16
);
my ( $_FetchRequest_header_template_v3,     $_FetchRequest_header_length_v3 ) = (
    q{l>l>l>l>l>},
                            # 4 ReplicaId
                            # 4 MaxWaitTime
                            # 4 MinBytes
                            # 4 MaxBytes
                            # 4 topics array size
    20
);
my ( $_FetchRequest_body_template,          $_FetchRequest_body_length ) = (
#    qq{l>${_int64_template}l>},
    q{l>a[8]l>},
                            # 4 Partition
                            # 8 FetchOffset
                            # 4 MaxBytes
    16
);
my ( $_OffsetRequest_header_template,       $_OffsetRequest_header_length ) = (
    q{l>l>},                # 4 ReplicaId
                            # 4 topics array size
    8
);
my ( $_OffsetRequest_body_template,         $_OffsetRequest_body_length ) = (
#    qq{l>${_int64_template}l>},
    q{l>a[8]l>},
                            # 4 Partition
                            # 8 Time
                            # 4 MaxNumberOfOffsets
    16
);
my ( $_OffsetRequest_body_template_v1,      $_OffsetRequest_body_length_v1 ) = (
#    qq{l>${_int64_template}},
    q{l>a[8]},
                          # 4 Partition
                          # 8 Time
    12
);
my ( $_FetchResponse_header_template,       $_FetchResponse_header_length ) = (
    q{x[l]l>l>},            # Size (skip)
                            # 4 CorrelationId
                            # 4 topics array size
    8
);
my ( $_FetchResponse_header_template_v1,       $_FetchResponse_header_length_v1 ) = (
    q{x[l]l>l>l>},          # Size (skip)
                            # 4 CorrelationId
                            # 4 throttle_time_ms
                            # 4 topics array size
    12
);
my ( $_Message_template,                    $_Message_length ) = (
    qq(${_int64_template}l>l>ccl>),
                            # 8 Offset
                            # MessageSize
                            # Crc
                            # MagicByte
                            # Attributes
                            # Key length
    8                       # Only Offset length
);
my ( $_Message_template_v1,                    $_Message_length_v1 ) = (
    qq(${_int64_template}l>l>cc${_int64_template}l>),
                            # 8 Offset
                            # MessageSize
                            # Crc
                            # MagicByte
                            # Attributes
                            # Timestamp
                            # Key length
    8                       # Only Offset length
);

my ( $_FetchResponse_topic_body_template,   $_FetchResponse_topic_body_length )= (
    qq(s>/al>l>s>${_int64_template}),
                            # TopicName
                            # partitions array size
                            # 4 Partition
                            # 2 ErrorCode
                            # 8 HighwaterMarkOffset
    14                      # without TopicName and partitions array size
);
my $_Key_or_Value_template = q{X[l]l>/a};   # Key or Value

#-- public functions -----------------------------------------------------------

=head2 FUNCTIONS

The following functions are available for C<Kafka::MockProtocol> module.

=cut

=head3 C<encode_api_versions_request( $ApiVersions_Request )>

Encodes the argument and returns a reference to the encoded binary string
representing a Request buffer.

This function take arguments. The following argument is currently recognized:

=over 3

=item C<$ApiVersions_Request>

C<$ApiVersions_Request> is a reference to the hash representing the structure
of the APIVERSIONS Request. it contains CorrelationId, ClientId (can be empty
string), and ApiVersion (must be 0)

=back

=cut

$IMPLEMENTED_APIVERSIONS->{$APIKEY_APIVERSIONS} = 0;
sub encode_api_versions_request {
    my ( $ApiVersions_Request ) = @_;

    my @data;
    my $request = {
                                                # template    => '...',
                                                # len         => ...,
        data        => \@data,
    };

    _encode_request_header( $request, $APIKEY_APIVERSIONS, $ApiVersions_Request );
                                                                            # Size
                                                                            # ApiKey
                                                                            # ApiVersion
                                                                            # CorrelationId
                                                                            # ClientId

    return pack( $request->{template}, $request->{len}, @data );
}

my $_decode_api_version_response_template = q{x[l]l>s>l>X[l]l>/(s>s>s>)};
                                           # x[l]    # Size (skip)
                                           # l>      # CorrelationId
                                           # s>      # ErrorCode
                                           # l>      # ApiVersions array size
                                           # X[l]
                                           # l>/(    # ApiVersions array
                                           #     s>     # ApiKey
                                           #     s>     # MinVersion
                                           #     s>     # MaxVersion
                                           # )

<<<<<<< HEAD
=head3 C<decode_api_versions_response( $bin_stream_ref )>

Decodes the argument and returns a reference to the hash representing
the structure of the APIVERSIONS Response.

This function take argument. The following argument is currently recognized:

=over 3

=item C<$bin_stream_ref>

C<$bin_stream_ref> is a reference to the encoded Response buffer. The buffer
must be a non-empty binary string.

=back

=cut

=======
>>>>>>> c148721e
sub decode_api_versions_response {
    my ( $bin_stream_ref ) = @_;

    my @data = unpack( $_decode_api_version_response_template, $$bin_stream_ref );

    my $i = 0;
    my $ApiVersions_Response = {};

    $ApiVersions_Response->{CorrelationId}                        =  $data[ $i++ ];   # CorrelationId
    $ApiVersions_Response->{ErrorCode}                            =  $data[ $i++ ];   # ErrorCode

    my $ApiVersions_array = $ApiVersions_Response->{ApiVersions}  =  [];
    my $ApiVersions_array_size                                    =  $data[ $i++ ];   # ApiVersions array size
    while ( $ApiVersions_array_size-- ) {
        push( @$ApiVersions_array, {
            ApiKey                                                => $data[ $i++ ],   # ApiKey
            MinVersion                                            => $data[ $i++ ],   # MinVersion
            MaxVersion                                            => $data[ $i++ ],   # MaxVersion
            }
        );
    }

    return $ApiVersions_Response;
}

# PRODUCE Request --------------------------------------------------------------

=head3 C<encode_produce_request( $Produce_Request, $compression_codec )>

Encodes the argument and returns a reference to the encoded binary string
representing a Request buffer.

This function take arguments. The following arguments are currently recognized:

=over 3

=item C<$Produce_Request>

C<$Produce_Request> is a reference to the hash representing
the structure of the PRODUCE Request (examples see C<t/*_decode_encode.t>).

=item C<$compression_codec>

Optional.

C<$compression_codec> sets the required type of C<$messages> compression,
if the compression is desirable.

Supported codecs:
L<$COMPRESSION_NONE|Kafka/$COMPRESSION_NONE>,
L<$COMPRESSION_GZIP|Kafka/$COMPRESSION_GZIP>,
L<$COMPRESSION_SNAPPY|Kafka/$COMPRESSION_SNAPPY>.

=back

=cut

$IMPLEMENTED_APIVERSIONS->{$APIKEY_PRODUCE} = 2;
sub encode_produce_request {
    my ( $Produce_Request, $compression_codec ) = @_;

    my @data;
    my $request = {
                                                # template    => '...',
                                                # len         => ...,
        data        => \@data,
    };

    _encode_request_header( $request, $APIKEY_PRODUCE, $Produce_Request );
                                                                            # Size
                                                                            # ApiKey
                                                                            # ApiVersion
                                                                            # CorrelationId
                                                                            # ClientId

    my $topics_array = $Produce_Request->{topics};
    push( @data,
        $Produce_Request->{RequiredAcks},                                   # RequiredAcks
        $Produce_Request->{Timeout},                                        # Timeout
        scalar( @$topics_array ),                                           # topics array size
    );
    $request->{template}    .= $_ProduceRequest_header_template;
    $request->{len}         += $_ProduceRequest_header_length;

    foreach my $topic ( @$topics_array ) {
        $request->{template}    .= q{s>};                                   # string length
        $request->{len}         += 2;
        _encode_string( $request, $topic->{TopicName} );                    # TopicName

        my $partitions_array = $topic->{partitions};
        push( @data, scalar( @$partitions_array ) );
        $request->{template}    .= q{l>};                                   # partitions array size
        $request->{len}         += 4;
        foreach my $partition ( @$partitions_array ) {
            push( @data, $partition->{Partition} );
            $request->{template}    .= q{l>};                               # Partition
            $request->{len}         += 4;

            _encode_MessageSet_array( $request, $partition->{MessageSet}, $compression_codec );
        }
    }

    return pack( $request->{template}, $request->{len}, @data );
}

# PRODUCE Response -------------------------------------------------------------

my $_decode_produce_response_template = qq{x[l]l>l>X[l]l>/(s>/al>X[l]l>/(l>s>${_int64_template}))};
                                        # x[l]                    # Size (skip)
                                        # l>                      # CorrelationId

                                        # l>                      # topics array size
                                        # X[l]
                                        # l>/(                    # topics array
                                        #     s>/a                    # TopicName

                                        #     l>                      # partitions array size
                                        #     X[l]
                                        #     l>/(                    # partitions array
                                        #         l>                      # Partition
                                        #         s>                      # ErrorCode
                                        #         $_int64_template        # Offset
                                        #     )
                                        # )

my $_decode_produce_response_template_v1 = qq{x[l]l>l>X[l]l>/(s>/al>X[l]l>/(l>s>${_int64_template}))l>};
                                        # x[l]                    # Size (skip)
                                        # l>                      # CorrelationId

                                        # l>                      # topics array size
                                        # X[l]
                                        # l>/(                    # topics array
                                        #     s>/a                    # TopicName

                                        #     l>                      # partitions array size
                                        #     X[l]
                                        #     l>/(                    # partitions array
                                        #         l>                      # Partition
                                        #         s>                      # ErrorCode
                                        #         $_int64_template        # Offset
                                        #     )
                                        # )
                                        # l>                      # Throttle_Time_Ms

my $_decode_produce_response_template_v2 = qq{x[l]l>l>X[l]l>/(s>/al>X[l]l>/(l>s>${_int64_template}${_int64_template}))l>};
                                        # x[l]                    # Size (skip)
                                        # l>                      # CorrelationId

                                        # l>                      # topics array size
                                        # X[l]
                                        # l>/(                    # topics array
                                        #     s>/a                    # TopicName

                                        #     l>                      # partitions array size
                                        #     X[l]
                                        #     l>/(                    # partitions array
                                        #         l>                      # Partition
                                        #         s>                      # ErrorCode
                                        #         $_int64_template        # Offset
                                        #         $_int64_template        # Log_Append_Time
                                        #     )
                                        # )
                                        # l>                      # Throttle_Time_Ms

=head3 C<decode_produce_response( $bin_stream_ref )>

Decodes the argument and returns a reference to the hash representing
the structure of the PRODUCE Response (examples see C<t/*_decode_encode.t>).

This function take argument. The following argument is currently recognized:

=over 3

=item C<$bin_stream_ref>

C<$bin_stream_ref> is a reference to the encoded Response buffer. The buffer
must be a non-empty binary string.

=back

=cut
sub decode_produce_response {
    my ( $bin_stream_ref, $api_version ) = @_;

    $api_version //= $DEFAULT_APIVERSION;
    my $is_v1 = $api_version == 1;
    my $is_v2 = $api_version == 2;

    my @data = unpack(   $is_v1 ? $_decode_produce_response_template_v1
                       : $is_v2 ? $_decode_produce_response_template_v2
                       :          $_decode_produce_response_template, $$bin_stream_ref );

    my $i = 0;
    my $Produce_Response = {};

    $Produce_Response->{CorrelationId}              =  $data[ $i++ ];   # CorrelationId

    my $topics_array = $Produce_Response->{topics}  =  [];
    my $topics_array_size                           =  $data[ $i++ ];   # topics array size
    while ( $topics_array_size-- ) {
        my $topic = {
            TopicName                               => $data[ $i++ ],
        };

        my $partitions_array = $topic->{partitions} =  [];
        my $partitions_array_size                   =  $data[ $i++ ];   # partitions array size
        while ( $partitions_array_size-- ) {
            my $partition = {
                Partition                           => $data[ $i++ ],          # Partition
                ErrorCode                           => $data[ $i++ ],          # ErrorCode
                Offset                   => _unpack64( $data[ $i++ ] ),        # Offset
     ( $is_v2 ? (Log_Append_Time         => _unpack64( $data[ $i++ ] )) : () ), # Log_Append_Time
            };

            push( @$partitions_array, $partition );
        }

        push( @$topics_array, $topic );
    }
<<<<<<< HEAD
    defined $data[ $i ]
      and $Produce_Response->{Throttle_Time_Ms} = $data[ $i++ ];
=======
    $Produce_Response->{Throttle_Time_Ms} = $data[ $i++ ];
>>>>>>> c148721e

    return $Produce_Response;
}

# FETCH Request ----------------------------------------------------------------

=head3 C<encode_fetch_request( $Fetch_Request )>

Encodes the argument and returns a reference to the encoded binary string
representing a Request buffer.

This function take argument. The following argument is currently recognized:

=over 3

=item C<$Fetch_Request>

C<$Fetch_Request> is a reference to the hash representing
the structure of the FETCH Request (examples see C<t/*_decode_encode.t>).

=back

=cut

# version 0, 1, 2 have the same request protocol.
$IMPLEMENTED_APIVERSIONS->{$APIKEY_FETCH} = 3;
sub encode_fetch_request {
    my ( $Fetch_Request ) = @_;

    my @data;
    my $request = {
                                                # template    => '...',
                                                # len         => ...,
        data        => \@data,
    };
<<<<<<< HEAD
    my $api_version = $Fetch_Request->{ApiVersion} // $DEFAULT_APIVERSION;
    my $is_v3 = $api_version == 3;
    _encode_request_header( $request, $APIKEY_FETCH, $Fetch_Request );
=======
    my $api_version = _encode_request_header( $request, $APIKEY_FETCH, $Fetch_Request );
>>>>>>> c148721e
                                                                            # Size
                                                                            # ApiKey
                                                                            # ApiVersion
                                                                            # CorrelationId
                                                                            # ClientId
    my $is_v3 = $api_version == 3;

    push( @data, $CONSUMERS_REPLICAID );                                    # ReplicaId
    my $topics_array = $Fetch_Request->{topics};
    push( @data,
        $Fetch_Request->{MaxWaitTime},                                      # MaxWaitTime
        $Fetch_Request->{MinBytes},                                         # MinBytes
        ( $is_v3 ? $Fetch_Request->{MinBytes} : () ),                       # MinBytes (version 3 only)
        scalar( @$topics_array ),                                           # topics array size
    );
    if ($is_v3) {
        $request->{template}    .= $_FetchRequest_header_template_v3;
        $request->{len}         += $_FetchRequest_header_length_v3;
    } else {
        $request->{template}    .= $_FetchRequest_header_template;
        $request->{len}         += $_FetchRequest_header_length;
    }

    foreach my $topic ( @$topics_array ) {
        $request->{template}    .= q{s>};                                   # string length
        $request->{len}         += 2;
        _encode_string( $request, $topic->{TopicName} );                    # TopicName

        my $partitions_array = $topic->{partitions};
        push( @data, scalar( @$partitions_array ) );
        $request->{template}    .= q{l>};                                   # partitions array size
        $request->{len}         += 4;
        foreach my $partition ( @$partitions_array ) {
            push( @data,
                $partition->{Partition},                                    # Partition
                _pack64( $partition->{FetchOffset} ),                       # FetchOffset
                $partition->{MaxBytes},                                     # MaxBytes
            );
            $request->{template}    .= $_FetchRequest_body_template;
            $request->{len}         += $_FetchRequest_body_length;
        }
    }

    return pack( $request->{template}, $request->{len}, @data );
}

# FETCH Response ---------------------------------------------------------------

=head3 C<decode_fetch_response( $bin_stream_ref )>

Decodes the argument and returns a reference to the hash representing
the structure of the FETCH Response (examples see C<t/*_decode_encode.t>).

This function take argument. The following argument is currently recognized:

=over 3

=item C<$bin_stream_ref>

C<$bin_stream_ref> is a reference to the encoded Response buffer. The buffer
must be a non-empty binary string.

=back

=cut
sub decode_fetch_response {
    my ( $bin_stream_ref, $api_version ) = @_;

    $api_version //= $DEFAULT_APIVERSION;
    my $is_v1 = $api_version == 1;
    my $is_v2 = $api_version == 2;
    my $is_v3 = $api_version == 3;

# According to Apache Kafka documentation:
# As an optimization the server is allowed to return a partial message at the end of the message set.
# Clients should handle this case.
# NOTE: look inside _decode_MessageSet_template and _decode_MessageSet_array

    my @data;
    my $response = {
                                                # template      => '...',
                                                # stream_offset => ...,
        data        => \@data,
        bin_stream  => $bin_stream_ref,
    };

    _decode_fetch_response_template( $response, $api_version );
    @data = unpack( $response->{template}, $$bin_stream_ref );

    my $i = 0;
    my $Fetch_Response = {};

    $Fetch_Response->{CorrelationId}                        =  $data[ $i++ ];   # CorrelationId
    if ($is_v1 || $is_v2 || $is_v3) {
        $Fetch_Response->{ThrottleTimeMs}                   =  $data[ $i++ ];   # ( ThrottleTimeMs ) only v1 and above
    }

    my $topics_array = $Fetch_Response->{topics}            =  [];
    my $topics_array_size                                   =  $data[ $i++ ];   # topics array size
    while ( $topics_array_size-- ) {
        my $topic = {
            TopicName                                       => $ data[ $i++ ],  # TopicName
        };

        my $partitions_array = $topic->{partitions}         =  [];
        my $partitions_array_size                           =  $data[ $i++ ];   # partitions array size
        my ( $MessageSetSize, $MessageSet_array );
        while ( $partitions_array_size-- ) {
            my $partition = {
                Partition                                   => $data[ $i++ ],   # Partition
                ErrorCode                                   => $data[ $i++ ],   # ErrorCode
                HighwaterMarkOffset              => _unpack64( $data[ $i++ ] ), # HighwaterMarkOffset
            };

            $MessageSetSize                                 =  $data[ $i++ ];   # MessageSetSize
            $MessageSet_array = $partition->{MessageSet}    =  [];

            _decode_MessageSet_array( $response, $MessageSetSize, \$i, $MessageSet_array, $api_version );

            push( @$partitions_array, $partition );
        }

        push( @$topics_array, $topic );
    }

    return $Fetch_Response;
}

# OFFSET Request ---------------------------------------------------------------

=head3 C<encode_offset_request( $Offset_Request )>

Encodes the argument and returns a reference to the encoded binary string
representing a Request buffer.

This function take argument. The following argument is currently recognized:

=over 3

=item C<$Offset_Request>

C<$Offset_Request> is a reference to the hash representing
the structure of the OFFSET Request (examples see C<t/*_decode_encode.t>).

=back

=cut
<<<<<<< HEAD
$IMPLEMENTED_APIVERSIONS->{$APIKEY_OFFSET} = 0;
=======
$IMPLEMENTED_APIVERSIONS->{$APIKEY_OFFSET} = 1;
>>>>>>> c148721e
sub encode_offset_request {
    my ( $Offset_Request ) = @_;

    my @data;
    my $request = {
                                                # template    => '...',
                                                # len         => ...,
        data        => \@data,
    };
    my $api_version = _encode_request_header( $request, $APIKEY_OFFSET, $Offset_Request );
                                                                            # Size
                                                                            # ApiKey
                                                                            # ApiVersion
                                                                            # CorrelationId
                                                                            # ClientId

    my $is_v1 = $api_version == 1;

    my $topics_array = $Offset_Request->{topics};
    push( @data,
        $CONSUMERS_REPLICAID,                                               # ReplicaId
        scalar( @$topics_array ),                                           # topics array size
    );
    $request->{template}    .= $_OffsetRequest_header_template;
    $request->{len}         += $_OffsetRequest_header_length;

    my $body_template = $is_v1 ? $_OffsetRequest_body_template_v1 : $_OffsetRequest_body_template;
    my $body_length   = $is_v1 ? $_OffsetRequest_body_length_v1   : $_OffsetRequest_body_length;
    foreach my $topic ( @$topics_array ) {
        $request->{template}    .= q{s>};                                   # string length
        $request->{len}          += 2;
        _encode_string( $request, $topic->{TopicName} );                    # TopicName

        my $partitions_array = $topic->{partitions};
        push( @data, scalar( @$partitions_array ) );
        $request->{template}    .= q{l>};                                   # partitions array size
        $request->{len}         += 4;   # [l] partitions array size
        foreach my $partition ( @$partitions_array ) {
            push( @data,
                $partition->{Partition},                                    # Partition
                _pack64( $partition->{Time} ),                              # Time
                $is_v1 ? () : $partition->{MaxNumberOfOffsets},             # MaxNumberOfOffsets
            );
            $request->{template}    .= $body_template;
            $request->{len}         += $body_length;
        }
    }

    # say STDERR $request->{template};
    # say STDERR HexDump($_) foreach @data; use Data::HexDump;
    return pack( $request->{template}, $request->{len}, @data );
}

# OFFSET Response --------------------------------------------------------------

my $_decode_offset_response_template = qq{x[l]l>l>X[l]l>/(s>/al>X[l]l>/(l>s>l>X[l]l>/(${_int64_template})))};
                                        # x[l]                    # Size (skip)
                                        # l>                      # CorrelationId

                                        # l>                      # topics array size
                                        # X[l]
                                        # l>/(                    # topics array
                                        #     s>/a                    # TopicName

                                        #     l>                      # PartitionOffsets array size
                                        #     X[l]
                                        #     l>/(                    # PartitionOffsets array
                                        #         l>                      # Partition
                                        #         s>                      # ErrorCode

                                        #         l>                      # Offset array size
                                        #         X[l]
                                        #         l>/(                    # Offset array
                                        #             $_int64_template        # Offset
                                        #         )
                                        #     )
                                        # )

my $_decode_offset_response_template_v1 = qq{x[l]l>l>X[l]l>/(s>/al>X[l]l>/(l>s>${_int64_template}${_int64_template}))};
                                        # x[l]                    # Size (skip)
                                        # l>                      # CorrelationId

                                        # l>                      # topics array size
                                        # X[l]
                                        # l>/(                    # topics array
                                        #     s>/a                    # TopicName

                                        #     l>                      # PartitionOffsets array size
                                        #     X[l]
                                        #     l>/(                    # PartitionOffsets array
                                        #         l>                      # Partition
                                        #         s>                      # ErrorCode
                                        #         $_int64_template        # Timestamp
                                        #         $_int64_template        # Offset
                                        #     )
                                        # )

=head3 C<decode_offset_response( $bin_stream_ref )>

Decodes the argument and returns a reference to the hash representing
the structure of the OFFSET Response (examples see C<t/*_decode_encode.t>).

This function take argument. The following argument is currently recognized:

=over 3

=item C<$bin_stream_ref>

C<$bin_stream_ref> is a reference to the encoded Response buffer. The buffer
must be a non-empty binary string.

=back

=cut
sub decode_offset_response {
    my ( $bin_stream_ref, $api_version ) = @_;

    $api_version //= $DEFAULT_APIVERSION;
    my $is_v1 = $api_version == 1;
    my $template = $is_v1 ? $_decode_offset_response_template_v1 : $_decode_offset_response_template;

    my @data = unpack( $template, $$bin_stream_ref );

    my $i = 0;
    my $Offset_Response = { is_v1 => $is_v1 };

    $Offset_Response->{CorrelationId}                           =  $data[ $i++ ];   # CorrelationId

    my $topics_array = $Offset_Response->{topics}               =  [];
    my $topics_array_size                                       =  $data[ $i++ ];   # topics array size
    while ( $topics_array_size-- ) {
        my $topic = {
            TopicName                                           => $data[ $i++ ],   # TopicName
        };

        my $PartitionOffsets_array = $topic->{PartitionOffsets} =  [];
        my $PartitionOffsets_array_size                         =  $data[ $i++ ];   # PartitionOffsets array size
        my ( $PartitionOffset, $Offset_array, $Offset_array_size );
        while ( $PartitionOffsets_array_size-- ) {
            $PartitionOffset = {
                Partition                                       => $data[ $i++ ],   # Partition
                ErrorCode                                       => $data[ $i++ ],   # ErrorCode
            };
            if ($is_v1) {
                $PartitionOffset->{Timestamp}           = _unpack64($data[ $i++ ]); # Timestamp (v1 only)
                $PartitionOffset->{Offset}              = _unpack64($data[ $i++ ]); # Offset (v1 only)

            } else {
                $Offset_array = $PartitionOffset->{Offset}      =  [];
                $Offset_array_size                              =  $data[ $i++ ];   # Offset array size
                while ( $Offset_array_size-- ) {
                    push( @$Offset_array,                   _unpack64( $data[ $i++ ] ) );   # Offset
                }
            }

            push( @$PartitionOffsets_array, $PartitionOffset );
        }

        push( @$topics_array, $topic );
    }

    return $Offset_Response;
}

# METADATA Request -------------------------------------------------------------

=head3 C<encode_metadata_request( $Metadata_Request )>

Encodes the argument and returns a reference to the encoded binary string
representing a Request buffer.

This function take argument. The following argument is currently recognized:

=over 3

=item C<$Metadata_Request>

C<$Metadata_Request> is a reference to the hash representing
the structure of the METADATA Request (examples see C<t/*_decode_encode.t>).

=back

=cut
$IMPLEMENTED_APIVERSIONS->{$APIKEY_METADATA} = 0;
sub encode_metadata_request {
    my ( $Metadata_Request ) = @_;

    my @data;
    my $request = {
                                                # template    => '...',
                                                # len         => ...,
        data        => \@data,
    };

    _encode_request_header( $request, $APIKEY_METADATA, $Metadata_Request );
                                                                            # Size
                                                                            # ApiKey
                                                                            # ApiVersion
                                                                            # CorrelationId
                                                                            # ClientId

    my $topics_array = $Metadata_Request->{topics};
    push( @data, scalar( @$topics_array ) );                                # topics array size
    $request->{template}    .= q{l>};
    $request->{len}         += 4;

    foreach my $topic ( @$topics_array ) {
        $request->{template}    .= q{s>};                                   # string length
        $request->{len}         += 2;
        _encode_string( $request, $topic );                                 # TopicName
    }

    return pack( $request->{template}, $request->{len}, @data );
}

# METADATA Response ------------------------------------------------------------

my $_decode_metadata_response_template = q{x[l]l>l>X[l]l>/(l>s>/al>)l>X[l]l>/(s>s>/al>X[l]l>/(s>l>l>l>X[l]l>/(l>)l>X[l]l>/(l>)))};
                                        # x[l]                    # Size (skip)
                                        # l>                      # CorrelationId

                                        # l>                      # Broker array size
                                        # X[l]
                                        # l>/(                    # Broker array
                                        #     l>                      # NodeId
                                        #     s>/a                    # Host
                                        #     l>                      # Port
                                        # )

                                        # l>                      # TopicMetadata array size
                                        # X[l]
                                        # l>/(                    # TopicMetadata array
                                        #     s>                      # ErrorCode
                                        #     s>/a                    # TopicName

                                        #     l>                      # PartitionMetadata array size
                                        #     X[l]
                                        #     l>/(                    # PartitionMetadata array
                                        #         s>                      # ErrorCode
                                        #         l>                      # Partition
                                        #         l>                      # Leader

                                        #         l>                      # Replicas array size
                                        #         X[l]
                                        #         l>/(                    # Replicas array
                                        #             l>                      # ReplicaId
                                        #         )

                                        #         l>                      # Isr array size
                                        #         X[l]
                                        #         l>/(                    # Isr array
                                        #             l>                      # ReplicaId
                                        #         )
                                        #     )
                                        # )

=head3 C<decode_metadata_response( $bin_stream_ref )>

Decodes the argument and returns a reference to the hash representing
the structure of the METADATA Response (examples see C<t/*_decode_encode.t>).

This function take argument. The following argument is currently recognized:

=over 3

=item C<$bin_stream_ref>

C<$bin_stream_ref> is a reference to the encoded Response buffer. The buffer
must be a non-empty binary string.

=back

=cut
sub decode_metadata_response {
    my ( $bin_stream_ref ) = @_;

    my @data = unpack( $_decode_metadata_response_template, $$bin_stream_ref );

    my $i = 0;
    my $Metadata_Response = {};

    $Metadata_Response->{CorrelationId}                           =  $data[ $i++ ];   # CorrelationId

    my $Broker_array = $Metadata_Response->{Broker}               =  [];
    my $Broker_array_size                                         =  $data[ $i++ ];   # Broker array size
    while ( $Broker_array_size-- ) {
        push( @$Broker_array, {
            NodeId                                                => $data[ $i++ ],   # NodeId
            Host                                                  => $data[ $i++ ],   # Host
            Port                                                  => $data[ $i++ ],   # Port
            }
        );
    }

    my $TopicMetadata_array = $Metadata_Response->{TopicMetadata} =  [];
    my $TopicMetadata_array_size                                  =  $data[ $i++ ];   # TopicMetadata array size
    while ( $TopicMetadata_array_size-- ) {
        my $TopicMetadata = {
            ErrorCode                                             => $data[ $i++ ],   # ErrorCode
            TopicName                                             => $data[ $i++ ],   # TopicName
        };

        my $PartitionMetadata_array = $TopicMetadata->{PartitionMetadata} =  [];
        my $PartitionMetadata_array_size                          =  $data[ $i++ ];   # PartitionMetadata array size
        while ( $PartitionMetadata_array_size-- ) {
            my $PartitionMetadata = {
                ErrorCode                                         => $data[ $i++ ],   # ErrorCode
                Partition                                         => $data[ $i++ ],   # Partition
                Leader                                            => $data[ $i++ ],   # Leader
            };

            my $Replicas_array = $PartitionMetadata->{Replicas}   =  [];
            my $Replicas_array_size                               =  $data[ $i++ ];   # Replicas array size
            while ( $Replicas_array_size-- ) {
                push( @$Replicas_array,                              $data[ $i++ ] ); # ReplicaId
            }

            my $Isr_array = $PartitionMetadata->{Isr}             =  [];
            my $Isr_array_size                                    =  $data[ $i++ ];   # Isr array size
            while ( $Isr_array_size-- ) {
                push( @$Isr_array,                                   $data[ $i++ ] ); # ReplicaId
            }

            push( @$PartitionMetadata_array, $PartitionMetadata );
        }

        push( @$TopicMetadata_array, $TopicMetadata );
    }

    return $Metadata_Response;
}

#-- private functions ----------------------------------------------------------

# Generates a template to encrypt the request header
sub _encode_request_header {
    my ( $request, $api_key, $request_ref ) = @_;

    # we need to find out which API version to use for the request (and the
    # response). $request_ref->{ApiVersion} can be specified by the end user,
    # or providede by by Kafka::Connection ( see
    # Kafka::Connection::load_supported_api_versions() ). If not provided, we
    # default to $DEFAULT_APIVERSION
    my $api_version = $request_ref->{ApiVersion} // $DEFAULT_APIVERSION;
    @{ $request->{data} } = (
                                                                            # Size
        $api_key,                                                           # ApiKey
        $api_version,                                                       # ApiVersion
        $request_ref->{CorrelationId},                                      # CorrelationId
    );
    $request->{template}    = $_Request_header_template;
    $request->{len}         = $_Request_header_length;
    _encode_string( $request, $request_ref->{ClientId} );                   # ClientId

    return $api_version;
}

# Generates a template to decrypt the fetch response body
sub _decode_fetch_response_template {
    my ( $response, $api_version ) = @_;
<<<<<<< HEAD

    my $is_v1 = $api_version == 1;
    my $is_v2 = $api_version == 2;
    my $is_v3 = $api_version == 3;

=======

    my $is_v1 = $api_version == 1;
    my $is_v2 = $api_version == 2;
    my $is_v3 = $api_version == 3;

>>>>>>> c148721e
    if ($is_v1 || $is_v2 || $is_v3) {
        $response->{template}       = $_FetchResponse_header_template_v1;
        $response->{stream_offset}  = $_FetchResponse_header_length_v1;    # bytes before topics array size
                                                                                # [l] Size
                                                                                # [l] CorrelationId
                                                                                # [l] throttle_time_ms
    } else {
        $response->{template}       = $_FetchResponse_header_template;
        $response->{stream_offset}  = $_FetchResponse_header_length;    # bytes before topics array size
                                                                                # [l] Size
                                                                                # [l] CorrelationId
    }
    my $topics_array_size = unpack(
         q{x[}.$response->{stream_offset} . q{]}
        .q{l>},                            # topics array size
        ${ $response->{bin_stream} }
    );
    $response->{stream_offset} += 4;        # bytes before TopicName length
                                                                                # [l] topics array size

    my ( $TopicName_length, $partitions_array_size );
    while ( $topics_array_size-- ) {
        $TopicName_length = unpack(
             q{x[}.$response->{stream_offset}
            .q{]s>},                        # TopicName length
            ${ $response->{bin_stream} }
        );
        $response->{stream_offset} +=       # bytes before partitions array size
              2                                                                 # [s] TopicName length
            + $TopicName_length                                                 # TopicName
            ;
        $partitions_array_size = unpack(
             q{x[}.$response->{stream_offset}
            .q{]l>},                        # partitions array size
            ${ $response->{bin_stream} }
        );
        $response->{stream_offset} += 4;    # bytes before Partition
                                                                                # [l] partitions array size

        $response->{template}       .= $_FetchResponse_topic_body_template;
        $response->{stream_offset}  += $_FetchResponse_topic_body_length;   # (without TopicName and partitions array size)
                                            # bytes before MessageSetSize
                                                                                # TopicName
                                                                                # [l] # partitions array size
                                                                                # [l] Partition
                                                                                # [s] ErrorCode
                                                                                # [q] HighwaterMarkOffset

        _decode_MessageSet_template( $response, $is_v1 || $is_v2 || $is_v3 );
    }

    return;
}

# Decrypts MessageSet
sub _decode_MessageSet_array {
    my ( $response, $MessageSetSize, $i_ref, $MessageSet_array_ref, $api_version ) = @_;

    $api_version //= $DEFAULT_APIVERSION;
    my $is_v1 = $api_version == 1;
    my $is_v2 = $api_version == 2;
    my $is_v3 = $api_version == 3;

    my $data = $response->{data};
    my $data_array_size = scalar @{ $data };

# NOTE: not all messages can be returned
    my ( $Message, $MessageSize, $Crc, $Key_length, $Value_length );
    while ( $MessageSetSize && $$i_ref < $data_array_size ) {

        $Message = {
            Offset                                        => _unpack64( $data->[ $$i_ref++ ] ), # Offset
        };

        $MessageSize                                                 =  $data->[ $$i_ref++ ];   # MessageSize
# NOTE: The CRC is the CRC32 of the remainder of the message bytes.
# This is used to check the integrity of the message on the broker and consumer:
# MagicByte + Attributes + Key length + Key + Value length + Value
        $Crc                                                         =  $data->[ $$i_ref++ ];   # Crc
# WARNING: The current version of the module does not support the following:
# A message set is also the unit of compression in Kafka,
# and we allow messages to recursively contain compressed message sets to allow batch compression.
        $Message->{MagicByte}                                        =  $data->[ $$i_ref++ ];   # MagicByte
        $Message->{Attributes}                                       =  $data->[ $$i_ref++ ];   # Attributes
        if ($is_v1 || $is_v2 || $is_v3) {
            $Message->{Timestamp}                                    =  $data->[ $$i_ref++ ];   # Timestamp
        }

        $Key_length                                                  =  $data->[ $$i_ref++ ];   # Key length
        $Message->{Key}   = $Key_length   == $NULL_BYTES_LENGTH ? q{} : $data->[ $$i_ref++ ];   # Key
        $Value_length                                                =  $data->[ $$i_ref++ ];   # Value length
        $Message->{Value} = $Value_length == $NULL_BYTES_LENGTH ? q{} : $data->[ $$i_ref++ ];   # Value

        if ( my $compression_codec = $Message->{Attributes} & $COMPRESSION_CODEC_MASK ) {
            my $decompressed;
            if ( $compression_codec == $COMPRESSION_GZIP ) {
                try {
                    $decompressed = gunzip( $Message->{Value} );
                } catch {
                    _error( $ERROR_COMPRESSION, format_message( 'gunzip failed: %s', $_ ) );
                };
            } elsif ( $compression_codec == $COMPRESSION_SNAPPY ) {
                my ( $header, $x_version, $x_compatversion, undef ) = unpack( q{a[8]L>L>L>}, $Message->{Value} );   # undef - $x_length

                # Special thanks to Colin Blower
                if ( $header eq "\x82SNAPPY\x00" ) {
                    # Found a xerial header.... nonstandard snappy compression header, remove the header
                    if ( $x_compatversion == 1 && $x_version == 1 ) {
                        $Message->{Value} = substr( $Message->{Value}, 20 );    # 20 = q{a[8]L>L>L>}
                    } else {
                        #warn("V $x_version and comp $x_compatversion");
                        _error( $ERROR_COMPRESSION, format_message( 'Snappy compression with incompatible xerial header version found (x_version = %s, x_compatversion = %s)', $x_version, $x_compatversion ) );
                    }
                }

                $decompressed = Compress::Snappy::decompress( $Message->{Value} )
                    // _error( $ERROR_COMPRESSION, 'Unable to decompress snappy compressed data' );
            } else {
                _error( $ERROR_COMPRESSION, "Unknown compression codec $compression_codec" );
            }
            _error( $ERROR_COMPRESSION, 'Decompression produced empty result' ) unless defined $decompressed;
            my @data;
            my $Value_length = length $decompressed;
            my $resp = {
                data            => \@data,
                bin_stream      => \$decompressed,
                stream_offset   => 0,
            };
            _decode_MessageSet_sized_template( $Value_length, $resp, $is_v1 || $is_v2 || $is_v3 );
            @data = unpack( $resp->{template}, ${ $resp->{bin_stream} } );
            my $i = 0;  # i_ref
            my $size = length( $decompressed );
            _decode_MessageSet_array(
                $resp,
                $size,  # message set size
                \$i,    # i_ref
                $MessageSet_array_ref,
            );
        } else {
            push( @$MessageSet_array_ref, $Message );
        }

        $MessageSetSize -= 12
                                    # [q] Offset
                                    # [l] MessageSize
            + $MessageSize          # Message
            ;
    }

    return;
}

# Generates a template to encrypt MessageSet
sub _encode_MessageSet_array {
    my ( $request, $MessageSet_array_ref, $compression_codec ) = @_;

    my ( $MessageSize, $Key, $Value, $key_length, $value_length, $message_body, $message_set );

    if ( $compression_codec ) {
        foreach my $MessageSet ( @$MessageSet_array_ref ) {
            $key_length   = length( $Key    = $MessageSet->{Key} );
            $value_length = length( $Value  = $MessageSet->{Value} );

            $message_body = pack(
                    q{ccl>}                                         # MagicByte
                                                                    # Attributes
                                                                    # Key length
                    .( $key_length   ? qq{a[$key_length]}   : q{} ) # Key
                    .q{l>}                                          # Value length
                    .( $value_length ? qq{a[$value_length]} : q{} ) # Value
                ,
                0,
                $COMPRESSION_NONE,  # According to Apache Kafka documentation:
                                    # The lowest 2 bits contain the compression codec used for the message.
                                    # The other bits should be set to 0.
                $key_length     ? ( $key_length,    $Key )    : ( $NULL_BYTES_LENGTH ),
                $value_length   ? ( $value_length,  $Value )  : ( $NULL_BYTES_LENGTH ),
            );

            $message_set .= pack( qq(x[8]l>l>),     # 8 Offset ($PRODUCER_ANY_OFFSET)
                length( $message_body ) + 4,        # [l] MessageSize ( $message_body + Crc )
                crc32( $message_body )              # [l] Crc
            ).$message_body;
        }

        $MessageSet_array_ref = [
            {
                Offset  => $PRODUCER_ANY_OFFSET,
                Key     => $Key,
            }
        ];

        # Compression
        if ( $compression_codec == $COMPRESSION_GZIP ) {
            $MessageSet_array_ref->[0]->{Value} = gzip( $message_set )
                // _error( $ERROR_COMPRESSION, 'Unable to compress gzip data' );
        } elsif ( $compression_codec == $COMPRESSION_SNAPPY ) {
            $MessageSet_array_ref->[0]->{Value} = Compress::Snappy::compress( $message_set )
                // _error( $ERROR_COMPRESSION, 'Unable to compress snappy data' );
        } else {
             _error( $ERROR_COMPRESSION, "Unknown compression codec $compression_codec" );
        }
    }

    my $data = $request->{data};
    my $MessageSetSize = 0;
    my %sizes;
    foreach my $MessageSet ( @$MessageSet_array_ref ) {
        $MessageSetSize +=
              12                                                            # [q] Offset
                                                                            # [l] MessageSize
            + ( $sizes{ $MessageSet } =                                     # MessageSize
                  10                                                        # [l] Crc
                                                                            # [c] MagicByte
                                                                            # [c] Attributes
                                                                            # [l] Key length
                + length( $MessageSet->{Key}    //= q{} )                   # Key
                + 4                                                         # [l] Value length
                + length( $MessageSet->{Value}  //= q{} )                   # Value
            )   # MessageSize
            ;
    }
    push( @$data, $MessageSetSize );
    $request->{template}    .= q{l>};                                       # MessageSetSize
    $request->{len}         += 4;

    foreach my $MessageSet ( @$MessageSet_array_ref ) {
        push( @$data,
            _pack64( $MessageSet->{Offset} ),                               # Offset (It may be $PRODUCER_ANY_OFFSET)
            ( $MessageSize = $sizes{ $MessageSet } ),                       # MessageSize
        );
        $request->{template}    .= $_MessageSet_template;
        $request->{len}         += $_MessageSet_length;

        $key_length   = length( $Key    = $MessageSet->{Key} );
        $value_length = length( $Value  = $MessageSet->{Value} );

        $message_body = pack(
                q{ccl>}                                         # MagicByte
                                                                # Attributes
                                                                # Key length
                .( $key_length   ? qq{a[$key_length]}   : q{} ) # Key
                .q{l>}                                          # Value length
                .( $value_length ? qq{a[$value_length]} : q{} ) # Value
            ,
            0,
            $compression_codec // $COMPRESSION_NONE,    # According to Apache Kafka documentation:
                                # The lowest 2 bits contain the compression codec used for the message.
                                # The other bits should be set to 0.
            $key_length     ? ( $key_length,    $Key )    : ( $NULL_BYTES_LENGTH ),
            $value_length   ? ( $value_length,  $Value )  : ( $NULL_BYTES_LENGTH ),
        );

        push( @$data, crc32( $message_body ), $message_body );
        # Message
        $request->{template} .= q{l>a[}                                         # Crc
            .( $MessageSize - 4 )   # 4 Crc
            .qq{]};
        # Message body:
                                                                                # MagicByte
                                                                                # Attributes
                                                                                # Key length
                                                                                # Key
                                                                                # Value length
                                                                                # Value
        $request->{len} += $MessageSize;    # Message
    }

    return;
}

# Generates a template to decrypt MessageSet
sub _decode_MessageSet_template {
    my ( $response, $is_v1 ) = @_;

    my $MessageSetSize = unpack(
         q{x[}.$response->{stream_offset}
        .q{]l>},                            # MessageSetSize
        ${ $response->{bin_stream} }
    );
    $response->{template} .= q{l>};         # MessageSetSize
    $response->{stream_offset} += 4;        # bytes before Offset

    return _decode_MessageSet_sized_template($MessageSetSize, $response, $is_v1);
}

sub _decode_MessageSet_sized_template {
    my ( $MessageSetSize, $response, $is_v1 ) = @_;

    my $bin_stream_length = length ${ $response->{bin_stream} };

    my ( $local_template, $MessageSize, $Key_length, $Value_length );
    CREATE_TEMPLATE:
    while ( $MessageSetSize ) {
# Not the full MessageSet
        last CREATE_TEMPLATE if $MessageSetSize < ($is_v1 ? 30 : 22);
                # [q] Offset
                # [l] MessageSize
                # [l] Crc
                # [c] MagicByte
                # [c] Attributes
                # ( [q] Timestamp ) v1 only
                # [l] Key length
                # [l] Value length

        $local_template = q{};
        MESSAGE_SET:
        {
            $local_template .= ( $is_v1 ? $_Message_template_v1 : $_Message_template );
            $response->{stream_offset} += ( $is_v1 ? $_Message_length_v1 : $_Message_length ); # (Only Offset length)
                # [q] Offset
                # [l] MessageSize
                # [l] Crc
                # [c] MagicByte
                # [c] Attributes
                # ( [q] Timestamp ) v1 only
                # [l] Key length
                                                # bytes before MessageSize
                                                                                # [q] Offset
            $MessageSize = unpack(
                 q{x[}.$response->{stream_offset}
                .q{]l>},                        # MessageSize
                ${ $response->{bin_stream} }
            );

            $response->{stream_offset} += ($is_v1 ? 18: 10);
                                                # bytes before Crc
                                                                                # [l] MessageSize
                                                # bytes before Key length
                                                                                # [l] Crc
                                                                                # [c] MagicByte
                                                                                # [c] Attributes
                                                                                # ( [q] Timestamp ) v1 only
            $Key_length = unpack(
                 q{x[}.$response->{stream_offset}
                .q{]l>},                        # Key length
                ${ $response->{bin_stream} }
            );

            $response->{stream_offset} += 4;    # bytes before Key or Value length
                                                                                # [l] Key length
            $response->{stream_offset} += $Key_length   # bytes before Key
                if $Key_length != $NULL_BYTES_LENGTH;                           # Key
            if ( $bin_stream_length >= $response->{stream_offset} + 4 ) {   # + [l] Value length
                $local_template .= $_Key_or_Value_template
                    if $Key_length != $NULL_BYTES_LENGTH;
            } else {
# Not the full MessageSet
                $local_template = q{};
                last MESSAGE_SET;
            }

            $local_template .= q{l>};           # Value length
            $Value_length = unpack(
                 q{x[}.$response->{stream_offset}
                .q{]l>},                        # Value length
                ${ $response->{bin_stream} }
            );
            $response->{stream_offset} +=       # bytes before Value or next Message
                  4                                                             # [l] Value length
                ;
            $response->{stream_offset} += $Value_length # bytes before next Message
                if $Value_length != $NULL_BYTES_LENGTH;                         # Value
            if ( $bin_stream_length >= $response->{stream_offset} ) {
                $local_template .= $_Key_or_Value_template
                    if $Value_length != $NULL_BYTES_LENGTH;
            } else {
# Not the full MessageSet
                $local_template = q{};
                last MESSAGE_SET;
            }
        }

        if ( $local_template ) {
            $response->{template} .= $local_template;
            $MessageSetSize -= 12
                                        # [q] Offset
                                        # [l] MessageSize
                + $MessageSize          # Message
                ;
        } else {
            last CREATE_TEMPLATE;
        }
    }

    return;
}

# Generates a template to encrypt string
sub _encode_string {
    my ( $request, $string ) = @_;

    if ( $string eq q{} ) {
        push( @{ $request->{data} }, 0 );
    } else {
        my $string_length = length $string;
        push( @{ $request->{data} }, $string_length, $string );
        $request->{template}    .= q{a*};   # string;
        $request->{len}         += $string_length;
    }

    return;
}

# Handler for errors
sub _error {
    Kafka::Exception::Protocol->throw( throw_args( @_ ) );

    return;
}

1;

__END__

=head1 DIAGNOSTICS

In order to achieve better performance, functions of this module do not perform
arguments validation.

=head1 SEE ALSO

The basic operation of the Kafka package modules:

L<Kafka|Kafka> - constants and messages used by the Kafka package modules.

L<Kafka::Connection|Kafka::Connection> - interface to connect to a Kafka cluster.

L<Kafka::Producer|Kafka::Producer> - interface for producing client.

L<Kafka::Consumer|Kafka::Consumer> - interface for consuming client.

L<Kafka::Message|Kafka::Message> - interface to access Kafka message
properties.

L<Kafka::Int64|Kafka::Int64> - functions to work with 64 bit elements of the
protocol on 32 bit systems.

L<Kafka::Protocol|Kafka::Protocol> - functions to process messages in the
Apache Kafka's Protocol.

L<Kafka::IO|Kafka::IO> - low-level interface for communication with Kafka server.

L<Kafka::Exceptions|Kafka::Exceptions> - module designated to handle Kafka exceptions.

L<Kafka::Internals|Kafka::Internals> - internal constants and functions used
by several package modules.

A wealth of detail about the Apache Kafka and the Kafka Protocol:

Main page at L<http://kafka.apache.org/>

Kafka Protocol at L<https://cwiki.apache.org/confluence/display/KAFKA/A+Guide+To+The+Kafka+Protocol>

=head1 SOURCE CODE

Kafka package is hosted on GitHub:
L<https://github.com/TrackingSoft/Kafka>

=head1 AUTHOR

Sergey Gladkov, E<lt>sgladkov@trackingsoft.comE<gt>

Please use GitHub project link above to report problems or contact authors.

=head1 CONTRIBUTORS

Alexander Solovey

Jeremy Jordan

Sergiy Zuban

Vlad Marchenko

=head1 COPYRIGHT AND LICENSE

Copyright (C) 2012-2016 by TrackingSoft LLC.

This package is free software; you can redistribute it and/or modify it under
the same terms as Perl itself. See I<perlartistic> at
L<http://dev.perl.org/licenses/artistic.html>.

This program is distributed in the hope that it will be useful, but WITHOUT ANY WARRANTY;
without even the implied warranty of MERCHANTABILITY or FITNESS FOR A
PARTICULAR PURPOSE.

=cut<|MERGE_RESOLUTION|>--- conflicted
+++ resolved
@@ -561,7 +561,6 @@
                                            #     s>     # MaxVersion
                                            # )
 
-<<<<<<< HEAD
 =head3 C<decode_api_versions_response( $bin_stream_ref )>
 
 Decodes the argument and returns a reference to the hash representing
@@ -580,8 +579,6 @@
 
 =cut
 
-=======
->>>>>>> c148721e
 sub decode_api_versions_response {
     my ( $bin_stream_ref ) = @_;
 
@@ -801,12 +798,8 @@
 
         push( @$topics_array, $topic );
     }
-<<<<<<< HEAD
     defined $data[ $i ]
       and $Produce_Response->{Throttle_Time_Ms} = $data[ $i++ ];
-=======
-    $Produce_Response->{Throttle_Time_Ms} = $data[ $i++ ];
->>>>>>> c148721e
 
     return $Produce_Response;
 }
@@ -842,13 +835,7 @@
                                                 # len         => ...,
         data        => \@data,
     };
-<<<<<<< HEAD
-    my $api_version = $Fetch_Request->{ApiVersion} // $DEFAULT_APIVERSION;
-    my $is_v3 = $api_version == 3;
-    _encode_request_header( $request, $APIKEY_FETCH, $Fetch_Request );
-=======
     my $api_version = _encode_request_header( $request, $APIKEY_FETCH, $Fetch_Request );
->>>>>>> c148721e
                                                                             # Size
                                                                             # ApiKey
                                                                             # ApiVersion
@@ -996,11 +983,7 @@
 =back
 
 =cut
-<<<<<<< HEAD
-$IMPLEMENTED_APIVERSIONS->{$APIKEY_OFFSET} = 0;
-=======
 $IMPLEMENTED_APIVERSIONS->{$APIKEY_OFFSET} = 1;
->>>>>>> c148721e
 sub encode_offset_request {
     my ( $Offset_Request ) = @_;
 
@@ -1361,19 +1344,11 @@
 # Generates a template to decrypt the fetch response body
 sub _decode_fetch_response_template {
     my ( $response, $api_version ) = @_;
-<<<<<<< HEAD
 
     my $is_v1 = $api_version == 1;
     my $is_v2 = $api_version == 2;
     my $is_v3 = $api_version == 3;
 
-=======
-
-    my $is_v1 = $api_version == 1;
-    my $is_v2 = $api_version == 2;
-    my $is_v3 = $api_version == 3;
-
->>>>>>> c148721e
     if ($is_v1 || $is_v2 || $is_v3) {
         $response->{template}       = $_FetchResponse_header_template_v1;
         $response->{stream_offset}  = $_FetchResponse_header_length_v1;    # bytes before topics array size
