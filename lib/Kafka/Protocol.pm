--- conflicted
+++ resolved
@@ -34,13 +34,10 @@
     encode_metadata_request
     encode_offset_request
     encode_produce_request
-<<<<<<< HEAD
     encode_api_versions_request
     decode_api_versions_response
-=======
     encode_offsetcommit_request
     encode_offsetfetch_request
->>>>>>> 4cdf870c
     _decode_MessageSet_template
     _decode_MessageSet_array
     _encode_MessageSet_array
@@ -95,12 +92,9 @@
     $APIKEY_METADATA
     $APIKEY_OFFSET
     $APIKEY_PRODUCE
-<<<<<<< HEAD
     $APIKEY_APIVERSIONS
-=======
     $APIKEY_OFFSETCOMMIT
     $APIKEY_OFFSETFETCH
->>>>>>> 4cdf870c
     $PRODUCER_ANY_OFFSET
     format_message
 );
