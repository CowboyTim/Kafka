package Kafka::Internals;

=head1 NAME

Kafka::Internals - Constants and functions used internally.

=head1 VERSION

This documentation refers to C<Kafka::Internals> version 1.001013 .

=cut

#-- Pragmas --------------------------------------------------------------------

use 5.010;
use strict;
use warnings;

# ENVIRONMENT ------------------------------------------------------------------

our $VERSION = '1.001013';

use Exporter qw(
    import
);

our @EXPORT_OK = qw(
    $APIKEY_PRODUCE
    $APIKEY_FETCH
    $APIKEY_OFFSET
    $APIKEY_METADATA
<<<<<<< HEAD
    $APIKEY_APIVERSIONS
=======
    $APIKEY_OFFSETCOMMIT
    $APIKEY_OFFSETFETCH
>>>>>>> 4cdf870c
    $DEFAULT_RAISE_ERROR
    $MAX_CORRELATIONID
    $MAX_INT16
    $MAX_INT32
    $MAX_SOCKET_REQUEST_BYTES
    $PRODUCER_ANY_OFFSET
    debug_level
    _isbig
    _get_CorrelationId
    format_message
    format_reference
);

#-- load the modules -----------------------------------------------------------

use overload;
use Carp;
use Const::Fast;
use Data::Dumper ();
use Params::Util qw(
    _INSTANCE
);
use Try::Tiny;

use Kafka qw(
    %ERROR
    $ERROR_MISMATCH_ARGUMENT
);

#-- declarations ---------------------------------------------------------------

=head1 SYNOPSIS

    use 5.010;
    use strict;
    use warnings;

    use Kafka::Internals qw(
        $MAX_SOCKET_REQUEST_BYTES
    );

    my $bin_stream_size = $MAX_SOCKET_REQUEST_BYTES;

=head1 DESCRIPTION

This module is private and should not be used directly.

In order to achieve better performance, functions of this module do
not perform arguments validation.

=head2 EXPORT

The following constants are available for export

=cut

#-- Api Keys

=head3 C<$APIKEY_PRODUCE>

The numeric code that the C<ApiKey> in the request take for the C<ProduceRequest> request type.

=cut
const our $APIKEY_PRODUCE                       => 0;

=head3 C<$APIKEY_FETCH>

The numeric code that the C<ApiKey> in the request take for the C<FetchRequest> request type.

=cut
const our $APIKEY_FETCH                         => 1;

=head3 C<$APIKEY_OFFSET>

The numeric code that the C<ApiKey> in the request take for the C<OffsetRequest> request type.

=cut
const our $APIKEY_OFFSET                        => 2;

=head3 C<$APIKEY_METADATA>

The numeric code that the C<ApiKey> in the request take for the C<MetadataRequest> request type.

=cut
const our $APIKEY_METADATA                      => 3;
# The numeric code that the ApiKey in the request take for the C<LeaderAndIsrRequest> request type.
const our $APIKEY_LEADERANDISR                  => 4;   # Not used now
# The numeric code that the ApiKey in the request take for the C<StopReplicaRequest> request type.
const our $APIKEY_STOPREPLICA                   => 5;   # Not used now
<<<<<<< HEAD
# The numeric code that the ApiKey in the request take for the C<OffsetCommitRequest> request type.
const our $APIKEY_OFFSETCOMMIT                  => 8;   # Not used now
# The numeric code that the ApiKey in the request take for the C<OffsetFetchRequest> request type.
const our $APIKEY_OFFSETFETCH                   => 9;   # Not used now

=head3 C<$APIKEY_APIVERSIONS>

The numeric code that the C<ApiKey> in the request take for the C<ApiVersions> request type.

=cut
const our $APIKEY_APIVERSIONS                   => 18;
=======

=head3 C<$APIKEY_OFFSETCOMMIT>

The numeric code that the ApiKey in the request take for the C<OffsetCommitRequest> request type.

=cut
const our $APIKEY_OFFSETCOMMIT                  => 8;

=head3 C<$APIKEY_OFFSETFETCH>

The numeric code that the ApiKey in the request take for the C<OffsetFetchRequest> request type.

=cut
const our $APIKEY_OFFSETFETCH                   => 9;
>>>>>>> 4cdf870c

# Important configuration properties

=head3 C<$MAX_SOCKET_REQUEST_BYTES>

The maximum number of bytes in a socket request.

The maximum size of a request that the socket server will accept.
Default limit (as configured in F<server.properties>) is 104857600.

=cut
const our $MAX_SOCKET_REQUEST_BYTES             => 100 * 1024 * 1024;

=head3 C<$PRODUCER_ANY_OFFSET>

According to Apache Kafka documentation: 'When the producer is sending messages it doesn't actually know the offset and can fill in any
value here it likes.'

=cut
const our $PRODUCER_ANY_OFFSET                  => 0;

=head3 C<$MAX_CORRELATIONID>

Largest positive integer on 32-bit machines.

=cut
const our $MAX_CORRELATIONID                    => 0x7fffffff;

=head3 C<$MAX_INT32>

Largest positive integer on 32-bit machines.

=cut
const our $MAX_INT32                            => 0x7fffffff;

=head3 C<$MAX_INT16>

Largest positive int16 value.

=cut
const our $MAX_INT16                            => 0x7fff;

#-- public functions -----------------------------------------------------------

#-- private functions ----------------------------------------------------------

# Used to generate a CorrelationId.
sub _get_CorrelationId {
    return( -int( rand( $MAX_CORRELATIONID ) ) );
}

# Verifies that the argument is of Math::BigInt type
sub _isbig {
    my ( $num ) = @_;

    return defined _INSTANCE( $num, 'Math::BigInt' );
}

#-- public attributes ----------------------------------------------------------

=head2 METHODS

The following methods are defined in the C<Kafka::Internals>:

=cut

#-- public methods -------------------------------------------------------------

=head3 C<debug_level( $flags )>

Gets or sets debug level for a particular L<Kafka|Kafka> module, based on environment variable C<PERL_KAFKA_DEBUG> or flags.

$flags - (string) argument that can be used to pass coma delimited module names (omit C<Kafka::>).

Returns C<$DEBUG> level for the module from which C<debug_level> was called.

=cut
our %_debug_levels; # per-module levels cache to speed-up multiple calls to debug_level()
sub debug_level {
    no strict 'refs';                                               ## no critic

    my $class = ref( $_[0] ) || $_[0];

    return ${ $_debug_levels{ $class } } if @_ == 1 && exists $_debug_levels{ $class };

    my $flags = $_[1] // $ENV{PERL_KAFKA_DEBUG};
    if( defined $flags ) {
        foreach my $spec ( split /\s*,\s*/, $flags ) {
            my @elements = split( /\s*:\s*/, $spec, 2 );
            my( $module_name, $level );
            if ( scalar( @elements ) > 1 ) {
                ( $module_name, $level ) = @elements;
            } else {
                $module_name = ( $class =~ /([^:]+)$/ )[0];
                $level = $spec;
            }

            *{ "Kafka::${module_name}::DEBUG" } = \$level; ## no critic
        }
    }

    $_debug_levels{ $class } = \${ "${class}::DEBUG" }; ## no critic

    return ${ $_debug_levels{ $class } };
}

=head2 format_reference

    say format_reference( $object );

Dumps reference using preconfigured L<Data::Dumper>. Produces less verbose
output than default L<Data::Dumper> settings.

=cut

my $dumper;
my $empty_array = [];

sub format_reference {
    my ( $value ) = @_;

    unless( $dumper ) {
        $dumper = Data::Dumper->new( $empty_array )
            ->Indent( 0 )
            ->Terse( 1 )
            ->Quotekeys( 0 )
            ->Sortkeys( 1 )
            ->Useperl( 1 )      # XS version seems to have a bug which sometimes results in modification of original object
#            ->Sparseseen( 1 )   # speed up since we don't use "Seen" hash
        ;
    }

    my $r;
    if (
            overload::Overloaded( $value ) &&
            overload::Method( $value, '""' )
        ) {
        $r = "$value";  # force stringification
    } else {
        $r = $dumper->Values( [ $value ] )->Dump;
        $dumper->Reset->Values( $empty_array );
    }

    return $r;
}

=head2 format_message

    $string = format_message( 'Object %d loaded. Status: %s', $id, $message );

Returns string formatted using printf-style syntax.

If there are more than one argument and the first argument contains C<%...>
conversions, arguments are converted to a string message using C<sprintf()>. In this case, undefined
values are printed as C<< <undef> >> and references are converted to strings using L</format_reference>.

=cut
sub format_message {
    my $format = shift // return;

    my $got = scalar @_;

    return $format unless $got && $format =~ /\%/;

    my $expected = 0;
    while ( $format =~ /(%%|%[^%])/g ) {
        next if $1 eq '%%'; # don't count escape sequence
        ++$expected;
    }

    Carp::cluck "Wrong number of arguments: $expected vs $got" unless $got == $expected;

    return sprintf $format, map {
        !defined $_
            ? '<undef>'
            : ref $_
                ? format_reference( $_ )
                : $_
    } @_;
}

#-- private attributes ---------------------------------------------------------

#-- private methods ------------------------------------------------------------

1;

__END__

=head1 SEE ALSO

The basic operation of the Kafka package modules:

L<Kafka|Kafka> - constants and messages used by the Kafka package modules.

L<Kafka::Connection|Kafka::Connection> - interface to connect to a Kafka cluster.

L<Kafka::Producer|Kafka::Producer> - interface for producing client.

L<Kafka::Consumer|Kafka::Consumer> - interface for consuming client.

L<Kafka::Message|Kafka::Message> - interface to access Kafka message
properties.

L<Kafka::Int64|Kafka::Int64> - functions to work with 64 bit elements of the
protocol on 32 bit systems.

L<Kafka::Protocol|Kafka::Protocol> - functions to process messages in the
Apache Kafka's Protocol.

L<Kafka::IO|Kafka::IO> - low-level interface for communication with Kafka server.

L<Kafka::Exceptions|Kafka::Exceptions> - module designated to handle Kafka exceptions.

L<Kafka::Internals|Kafka::Internals> - internal constants and functions used
by several package modules.

A wealth of detail about the Apache Kafka and the Kafka Protocol:

Main page at L<http://kafka.apache.org/>

Kafka Protocol at L<https://cwiki.apache.org/confluence/display/KAFKA/A+Guide+To+The+Kafka+Protocol>

=head1 SOURCE CODE

Kafka package is hosted on GitHub:
L<https://github.com/TrackingSoft/Kafka>

=head1 AUTHOR

Sergey Gladkov, E<lt>sgladkov@trackingsoft.comE<gt>

Please use GitHub project link above to report problems or contact authors.

=head1 CONTRIBUTORS

Alexander Solovey

Jeremy Jordan

Sergiy Zuban

Vlad Marchenko

=head1 COPYRIGHT AND LICENSE

Copyright (C) 2012-2016 by TrackingSoft LLC.

This package is free software; you can redistribute it and/or modify it under
the same terms as Perl itself. See I<perlartistic> at
L<http://dev.perl.org/licenses/artistic.html>.

This program is distributed in the hope that it will be useful, but WITHOUT ANY WARRANTY;
without even the implied warranty of MERCHANTABILITY or FITNESS FOR A
PARTICULAR PURPOSE.

=cut<|MERGE_RESOLUTION|>--- conflicted
+++ resolved
@@ -29,12 +29,9 @@
     $APIKEY_FETCH
     $APIKEY_OFFSET
     $APIKEY_METADATA
-<<<<<<< HEAD
     $APIKEY_APIVERSIONS
-=======
     $APIKEY_OFFSETCOMMIT
     $APIKEY_OFFSETFETCH
->>>>>>> 4cdf870c
     $DEFAULT_RAISE_ERROR
     $MAX_CORRELATIONID
     $MAX_INT16
@@ -124,11 +121,20 @@
 const our $APIKEY_LEADERANDISR                  => 4;   # Not used now
 # The numeric code that the ApiKey in the request take for the C<StopReplicaRequest> request type.
 const our $APIKEY_STOPREPLICA                   => 5;   # Not used now
-<<<<<<< HEAD
-# The numeric code that the ApiKey in the request take for the C<OffsetCommitRequest> request type.
-const our $APIKEY_OFFSETCOMMIT                  => 8;   # Not used now
-# The numeric code that the ApiKey in the request take for the C<OffsetFetchRequest> request type.
-const our $APIKEY_OFFSETFETCH                   => 9;   # Not used now
+
+=head3 C<$APIKEY_OFFSETCOMMIT>
+
+The numeric code that the ApiKey in the request take for the C<OffsetCommitRequest> request type.
+
+=cut
+const our $APIKEY_OFFSETCOMMIT                  => 8;
+
+=head3 C<$APIKEY_OFFSETFETCH>
+
+The numeric code that the ApiKey in the request take for the C<OffsetFetchRequest> request type.
+
+=cut
+const our $APIKEY_OFFSETFETCH                   => 9;
 
 =head3 C<$APIKEY_APIVERSIONS>
 
@@ -136,22 +142,6 @@
 
 =cut
 const our $APIKEY_APIVERSIONS                   => 18;
-=======
-
-=head3 C<$APIKEY_OFFSETCOMMIT>
-
-The numeric code that the ApiKey in the request take for the C<OffsetCommitRequest> request type.
-
-=cut
-const our $APIKEY_OFFSETCOMMIT                  => 8;
-
-=head3 C<$APIKEY_OFFSETFETCH>
-
-The numeric code that the ApiKey in the request take for the C<OffsetFetchRequest> request type.
-
-=cut
-const our $APIKEY_OFFSETFETCH                   => 9;
->>>>>>> 4cdf870c
 
 # Important configuration properties
 
