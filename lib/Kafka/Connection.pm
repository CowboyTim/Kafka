package Kafka::Connection;

=head1 NAME

Kafka::Connection - Object interface to connect to a kafka cluster.

=head1 VERSION

This documentation refers to C<Kafka::Connection> version 1.001013 .

=cut

#-- Pragmas --------------------------------------------------------------------

use 5.010;
use strict;
use warnings;

# ENVIRONMENT ------------------------------------------------------------------

our $DEBUG = 0;

our $VERSION = '1.001013';

use Exporter qw(
    import
);
our @EXPORT = qw(
    %RETRY_ON_ERRORS
);

#-- load the modules -----------------------------------------------------------

use Data::Validate::Domain qw(
    is_hostname
);
use Data::Validate::IP qw(
    is_ipv4
    is_ipv6
);
use Const::Fast;
use List::Util qw(
    shuffle
);
use Params::Util qw(
    _ARRAY
    _ARRAY0
    _HASH
    _NONNEGINT
    _NUMBER
    _POSINT
    _STRING
);
use Scalar::Util qw(
    blessed
);
use Scalar::Util::Numeric qw(
    isint
);
use Storable qw(
    dclone
);
use Time::HiRes ();
use Try::Tiny;

use Kafka qw(
    %ERROR

    $ERROR_NO_ERROR
    $ERROR_UNKNOWN
    $ERROR_OFFSET_OUT_OF_RANGE
    $ERROR_INVALID_MESSAGE
    $ERROR_UNKNOWN_TOPIC_OR_PARTITION
    $ERROR_INVALID_FETCH_SIZE
    $ERROR_LEADER_NOT_AVAILABLE
    $ERROR_NOT_LEADER_FOR_PARTITION
    $ERROR_REQUEST_TIMED_OUT
    $ERROR_BROKER_NOT_AVAILABLE
    $ERROR_REPLICA_NOT_AVAILABLE
    $ERROR_MESSAGE_TOO_LARGE
    $ERROR_STALE_CONTROLLER_EPOCH
    $ERROR_NETWORK_EXCEPTION
    $ERROR_GROUP_LOAD_IN_PROGRESS
    $ERROR_OFFSET_METADATA_TOO_LARGE
    $ERROR_GROUP_COORDINATOR_NOT_AVAILABLE
    $ERROR_NOT_COORDINATOR_FOR_GROUP
    $ERROR_NOT_ENOUGH_REPLICAS
    $ERROR_NOT_ENOUGH_REPLICAS_AFTER_APPEND
    $ERROR_REBALANCE_IN_PROGRESS
    $ERROR_UNSUPPORTED_VERSION

    $ERROR_CANNOT_BIND
    $ERROR_CANNOT_GET_METADATA
    $ERROR_CANNOT_RECV
    $ERROR_CANNOT_SEND
    $ERROR_LEADER_NOT_FOUND
    $ERROR_MISMATCH_ARGUMENT
    $ERROR_MISMATCH_CORRELATIONID
    $ERROR_NO_KNOWN_BROKERS
    $ERROR_RESPONSEMESSAGE_NOT_RECEIVED
    $ERROR_SEND_NO_ACK
    $ERROR_UNKNOWN_APIKEY
    $ERROR_INCOMPATIBLE_HOST_IP_VERSION
    $ERROR_NO_CONNECTION

    $IP_V4
    $IP_V6
    $KAFKA_SERVER_PORT
    $NOT_SEND_ANY_RESPONSE
    $REQUEST_TIMEOUT
    $RETRY_BACKOFF
    $SEND_MAX_ATTEMPTS
);

use Kafka::Exceptions;
use Kafka::Internals qw(
    $APIKEY_FETCH
    $APIKEY_METADATA
    $APIKEY_OFFSET
    $APIKEY_PRODUCE
<<<<<<< HEAD
    $APIKEY_APIVERSIONS
=======
    $APIKEY_OFFSETCOMMIT
    $APIKEY_OFFSETFETCH
>>>>>>> 4cdf870c
    $MAX_CORRELATIONID
    $MAX_INT32
    debug_level
    _get_CorrelationId
    format_message
);
use Kafka::IO;
use Kafka::Protocol qw(
    $BAD_OFFSET
    $IMPLEMENTED_APIVERSIONS
    decode_fetch_response
    decode_metadata_response
    decode_offset_response
    decode_produce_response
<<<<<<< HEAD
    decode_api_versions_response
=======
    decode_offsetcommit_response
    decode_offsetfetch_response
>>>>>>> 4cdf870c
    encode_fetch_request
    encode_metadata_request
    encode_offset_request
    encode_produce_request
<<<<<<< HEAD
    encode_api_versions_request
=======
    encode_offsetcommit_request
    encode_offsetfetch_request
>>>>>>> 4cdf870c
);

#-- declarations ---------------------------------------------------------------

=head1 SYNOPSIS

    use 5.010;
    use strict;
    use warnings;

    use Scalar::Util qw(
        blessed
    );
    use Try::Tiny;

    # A simple example of Kafka::Connection usage:
    use Kafka::Connection;

    # connect to local cluster with the defaults
    my $connection;
    try {
        $connection = Kafka::Connection->new( host => 'localhost' );
    } catch {
        my $error = $_;
        if ( blessed( $error ) && $error->isa( 'Kafka::Exception' ) ) {
            warn $error->message, "\n", $error->trace->as_string, "\n";
            exit;
        } else {
            die $error;
        }
    };

    # Closes the connection and cleans up
    $connection->close;
    undef $connection;

=head1 DESCRIPTION

The main features of the C<Kafka::Connection> class are:

=over 3

=item *

Provides API for communication with Kafka 0.9+ cluster.

=item *

Performs requests encoding and responses decoding, provides automatic
selection or promotion of a leader server from Kafka cluster.

=item *

Provides information about Kafka cluster.

=back

=cut

my %protocol = (
    "$APIKEY_PRODUCE"   => {
        decode                  => \&decode_produce_response,
        encode                  => \&encode_produce_request,
    },
    "$APIKEY_FETCH"     => {
        decode                  => \&decode_fetch_response,
        encode                  => \&encode_fetch_request,
    },
    "$APIKEY_OFFSET"    => {
        decode                  => \&decode_offset_response,
        encode                  => \&encode_offset_request,
    },
    "$APIKEY_METADATA"  => {
        decode                  => \&decode_metadata_response,
        encode                  => \&encode_metadata_request,
    },
<<<<<<< HEAD
    "$APIKEY_APIVERSIONS"  => {
        decode                  => \&decode_api_versions_response,
        encode                  => \&encode_api_versions_request,
=======
    "$APIKEY_OFFSETCOMMIT"  => {
        decode                  => \&decode_offsetcommit_response,
        encode                  => \&encode_offsetcommit_request,
    },
    "$APIKEY_OFFSETFETCH"  => {
        decode                  => \&decode_offsetfetch_response,
        encode                  => \&encode_offsetfetch_request,
>>>>>>> 4cdf870c
    },
);

=head2 EXPORT

The following constants are available for export

=cut

=head3 C<%RETRY_ON_ERRORS>

These are non-fatal errors, which when happen causes refreshing of meta-data from Kafka followed by
another attempt to fetch data.

=cut
# When any of the following error happens, a possible change in meta-data on server is expected.
const our %RETRY_ON_ERRORS => (
#    $ERROR_NO_ERROR                         => 1,   # 0 - No error
    $ERROR_UNKNOWN                          => 1,   # -1 - An unexpected server error
#    $ERROR_OFFSET_OUT_OF_RANGE              => 1,   # 1 - The requested offset is not within the range of offsets maintained by the server
    $ERROR_INVALID_MESSAGE                  => 1,   # 2 - Retriable - This message has failed its CRC checksum, exceeds the valid size, or is otherwise corrupt
    $ERROR_UNKNOWN_TOPIC_OR_PARTITION       => 1,   # 3 - Retriable - This server does not host this topic-partition
#    $ERROR_INVALID_FETCH_SIZE               => 1,   # 4 - The requested fetch size is invalid
    $ERROR_LEADER_NOT_AVAILABLE             => 1,   # 5 - Retriable - Unable to write due to ongoing Kafka leader selection
    $ERROR_NOT_LEADER_FOR_PARTITION         => 1,   # 6 - Retriable - Server is not a leader for partition
    $ERROR_REQUEST_TIMED_OUT                => 1,   # 7 - Retriable - Request time-out
    $ERROR_BROKER_NOT_AVAILABLE             => 1,   # 8 - Broker is not available
    $ERROR_REPLICA_NOT_AVAILABLE            => 1,   # 9 - Replica not available
#    $ERROR_MESSAGE_TOO_LARGE                => 1,   # 10 - The request included a message larger than the max message size the server will accept
    $ERROR_STALE_CONTROLLER_EPOCH           => 1,   # 11 - The controller moved to another broker
#    $ERROR_OFFSET_METADATA_TOO_LARGE        => 1,   # 12 - The metadata field of the offset request was too large
    $ERROR_NETWORK_EXCEPTION                => 1,   # 13 Retriable - The server disconnected before a response was received
    $ERROR_GROUP_LOAD_IN_PROGRESS           => 1,   # 14 - Retriable - The coordinator is loading and hence can't process requests for this group
    $ERROR_GROUP_COORDINATOR_NOT_AVAILABLE  => 1,   # 15 - Retriable - The group coordinator is not available
    $ERROR_NOT_COORDINATOR_FOR_GROUP        => 1,   # 16 - Retriable - This is not the correct coordinator for this group

#    $ERROR_INVALID_TOPIC_EXCEPTION          => 1,   # 17 - The request attempted to perform an operation on an invalid topic
#    $ERROR_RECORD_LIST_TOO_LARGE            => 1,   # 18 - The request included message batch larger than the configured segment size on the server
    $ERROR_NOT_ENOUGH_REPLICAS              => 1,   # 19 - Retriable - Messages are rejected since there are fewer in-sync replicas than required
    $ERROR_NOT_ENOUGH_REPLICAS_AFTER_APPEND => 1,   # 20 - Retriable - Messages are written to the log, but to fewer in-sync replicas than required
#    $ERROR_INVALID_REQUIRED_ACKS            => 1,   # 21 - Produce request specified an invalid value for required acks
#    $ERROR_ILLEGAL_GENERATION               => 1,   # 22 - Specified group generation id is not valid
#    $ERROR_INCONSISTENT_GROUP_PROTOCOL      => 1,   # 23 - The group member's supported protocols are incompatible with those of existing members
#    $ERROR_INVALID_GROUP_ID                 => 1,   # 24 - The configured groupId is invalid
#    $ERROR_UNKNOWN_MEMBER_ID                => 1,   # 25 - The coordinator is not aware of this member
#    $ERROR_INVALID_SESSION_TIMEOUT          => 1,   # 26 - The session timeout is not within the range allowed by the broker (as configured by group.min.session.timeout.ms and group.max.session.timeout.ms)
    $ERROR_REBALANCE_IN_PROGRESS            => 1,   # 27 - The group is rebalancing, so a rejoin is needed
#    $ERROR_INVALID_COMMIT_OFFSET_SIZE       => 1,   # 28 - The committing offset data size is not valid
#    $ERROR_TOPIC_AUTHORIZATION_FAILED       => 1,   # 29 - Not authorized to access topics: Topic authorization failed
#    $ERROR_GROUP_AUTHORIZATION_FAILED       => 1,   # 30 - Not authorized to access group: Group authorization failed
#    $ERROR_CLUSTER_AUTHORIZATION_FAILED     => 1,   # 31 - Cluster authorization failed
#    $ERROR_INVALID_TIMESTAMP                => 1,   # 32 - The timestamp of the message is out of acceptable range
#    $ERROR_UNSUPPORTED_SASL_MECHANISM       => 1,   # 33 - The broker does not support the requested SASL mechanism
#    $ERROR_ILLEGAL_SASL_STATE               => 1,   # 34 - Request is not valid given the current SASL state
#    $ERROR_UNSUPPORTED_VERSION              => 1,   # 35 - The version of API is not supported
     $ERROR_NO_CONNECTION                    => 1,   # may be disconnected due to idle timeout etc.
);

#-- constructor ----------------------------------------------------------------

=head2 CONSTRUCTOR

=head3 C<new>

Creates C<Kafka::Connection> object for interaction with Kafka cluster.
Returns created C<Kafka::Connection> object.

C<new()> takes arguments in key-value pairs. The following arguments are currently recognized:

=over 3

=item C<host =E<gt> $host>

C<$host> is any Apache Kafka cluster host to connect to. It can be a hostname or the
IP-address in the "xx.xx.xx.xx" form.

Optional. Either C<host> or C<broker_list> must be supplied.

WARNING:

Make sure that you always connect to brokers using EXACTLY the same address or host name
as specified in broker configuration (host.name in server.properties).
Avoid using default value (when host.name is commented out) in server.properties - always use explicit value instead.

=item C<port =E<gt> $port>

Optional, default = C<$KAFKA_SERVER_PORT>.

C<$port> is the attribute denoting the port number of the service we want to
access (Apache Kafka service). C<$port> should be an integer number.

C<$KAFKA_SERVER_PORT> is the default Apache Kafka server port constant (C<9092>) that can
be imported from the L<Kafka|Kafka> module.

=item C<broker_list =E<gt> $broker_list>

Optional, C<$broker_list> is a reference to array of the host:port or [IPv6_host]:port strings, defining the list
of Kafka servers. This list will be used to locate the new leader if the server specified
via C<host =E<gt> $host> and C<port =E<gt> $port> arguments becomes unavailable. Either C<host>
or C<broker_list> must be supplied.

=item C<ip_version =E<gt> $ip_version>

Specify version of IP for interpreting of passed IP address and resolving of host name.

Optional, undefined by default, which works in the following way: version of IP address
is detected automatically, host name is resolved into IPv4 address.

See description of L<$IP_V4|Kafka::IO/$IP_V4>, L<$IP_V6|Kafka::IO/$IP_V6>
in C<Kafka> L<EXPORT|Kafka/EXPORT>.

=item C<timeout =E<gt> $timeout>

Optional, default = C<$Kafka::REQUEST_TIMEOUT>.

C<$timeout> specifies how long we wait for the remote server to respond.
C<$timeout> is in seconds, could be a positive integer or a floating-point number not bigger than int32 positive integer.

Special behavior when C<timeout> is set to C<undef>:

=back

=over 3

=item *

Alarms are not used internally (namely when performing C<gethostbyname>).

=item *

Default C<$REQUEST_TIMEOUT> is used for the rest of IO operations.

=back

=over 3

=item C<SEND_MAX_ATTEMPTS =E<gt> $attempts>

Optional, int32 signed integer, default = C<$Kafka::SEND_MAX_ATTEMPTS> .

In some circumstances (leader is temporarily unavailable, outdated metadata, etc) we may fail to send a message.
This property specifies the maximum number of attempts to send a message.
The C<$attempts> should be an integer number.

=item C<RETRY_BACKOFF =E<gt> $backoff>

Optional, default = C<$Kafka::RETRY_BACKOFF> .

Since leader election takes a bit of time, this property specifies the amount of time,
in milliseconds, that the producer waits before refreshing the metadata.
The C<$backoff> should be an integer number.

=item C<AutoCreateTopicsEnable =E<gt> $mode>

Optional, default value is 0 (false).

Kafka BUG "[KAFKA-1124]" (Fixed in Kafka 0.8.2):
I<AutoCreateTopicsEnable> controls how this module handles the first access to non-existent topic
when C<auto.create.topics.enable> in server configuration is C<true>.
If I<AutoCreateTopicsEnable> is false (default),
the first access to non-existent topic produces an exception;
however, the topic is created and next attempts to access it will succeed.

If I<AutoCreateTopicsEnable> is true, this module waits
(according to the C<SEND_MAX_ATTEMPTS> and C<RETRY_BACKOFF> properties)
until the topic is created,
to avoid errors on the first access to non-existent topic.

If C<auto.create.topics.enable> in server configuration is C<false>, this setting has no effect.

=item C<MaxLoggedErrors =E<gt> $number>

Optional, default value is 100.

Defines maximum number of last non-fatal errors that we keep in log. Use method L</nonfatal_errors> to
access those errors.

=item C<dont_load_supported_api_versions =E<gt> $boolean>

Optional, default value is 0 (false).

If set to false, when communicating with a broker, the client will
automatically try to find out the best version numbers to use for each of the
API endpoints.

If set to true, the client will alays use
C<$Kafka::Protocol::DEFAULT_APIVERSION> as API version.

=item C<api_versions_refresh_delay_sec =E<gt> $positive_integer>

Optional, default value is 60 (1 minute).

The delay after which the client will refresh the supported API versions.

=back

=cut
sub new {
    my ( $class, @args ) = @_;

    my $self = bless {
        host                    => q{},
        port                    => $KAFKA_SERVER_PORT,
        broker_list             => [],
        timeout                 => $REQUEST_TIMEOUT,
        ip_version              => undef,
        SEND_MAX_ATTEMPTS       => $SEND_MAX_ATTEMPTS,
        RETRY_BACKOFF           => $RETRY_BACKOFF,
        AutoCreateTopicsEnable  => 0,
        MaxLoggedErrors         => 100,
        dont_load_supported_api_versions => 0,
        api_versions_refresh_delay_sec => 60,
    }, $class;

    while ( @args ) {
        my $k = shift @args;
        $self->{ $k } = shift @args if exists $self->{ $k };
    }

    $self->_error( $ERROR_MISMATCH_ARGUMENT, 'host' )
        unless defined( $self->{host} ) && ( $self->{host} eq q{} || defined( _STRING( $self->{host} ) ) ) && !utf8::is_utf8( $self->{host} );
    $self->_error( $ERROR_MISMATCH_ARGUMENT, 'port' )
        unless _POSINT( $self->{port} );
    $self->_error( $ERROR_MISMATCH_ARGUMENT, format_message( 'timeout (%s)', $self->{timeout} ) )
        unless !defined( $self->{timeout} ) || ( defined _NUMBER( $self->{timeout} ) && int( 1000 * $self->{timeout} ) >= 1 && int( $self->{timeout} * 1000 ) <= $MAX_INT32 );
    $self->_error( $ERROR_MISMATCH_ARGUMENT, 'broker_list' )
        unless _ARRAY0( $self->{broker_list} );
    $self->_error( $ERROR_MISMATCH_ARGUMENT, 'SEND_MAX_ATTEMPTS' )
        unless _POSINT( $self->{SEND_MAX_ATTEMPTS} );
    $self->_error( $ERROR_MISMATCH_ARGUMENT, 'RETRY_BACKOFF' )
        unless _POSINT( $self->{RETRY_BACKOFF} );
    $self->_error( $ERROR_MISMATCH_ARGUMENT, 'MaxLoggedErrors' )
        unless defined( _NONNEGINT( $self->{MaxLoggedErrors} ) );

    my $ip_version = $self->{ip_version};
    $self->_error( $ERROR_MISMATCH_ARGUMENT, format_message( 'ip_version (%s)', $ip_version ) )
        unless ( !defined( $ip_version ) || ( defined( _NONNEGINT( $ip_version ) ) && ( $ip_version == $IP_V4 || $ip_version == $IP_V6 ) ) );

    $self->{_metadata} = {};                # {
                                            #   TopicName => {
                                            #       Partition   => {
                                            #           'Leader'    => ...,
                                            #           'Replicas'  => [
                                            #               ...,
                                            #           ],
                                            #           'Isr'       => [
                                            #               ...,
                                            #           ],
                                            #       },
                                            #       ...,
                                            #   },
                                            #   ...,
                                            # }
    $self->{_leaders} = {};                 # {
                                            #   NodeId  => host:port or [IPv6_host]:port,
                                            #   ...,
                                            # }
    $self->{_nonfatal_errors} = [];
    my $IO_cache = $self->{_IO_cache} = {}; # host:port or [IPv6_host]:port => {
                                            #       'NodeId'    => ...,
                                            #       'IO'        => ...,
                                            #       'timeout'   => ...,
                                            #       'host'      => ...,
                                            #       'port'      => ...,
                                            #       'error'     => ...,
                                            #   },
                                            #   ...,

    # init IO cache
    foreach my $server ( ( $self->{host} ? $self->_build_server_name( $self->{host}, $self->{port} ) : (), @{ $self->{broker_list} } ) ) {
        $self->_error( $ERROR_MISMATCH_ARGUMENT, 'bad host:port or broker_list element' )
            unless $self->_is_like_server( $server );
        my ( $host, $port ) = _split_host_port( $server );
        my $correct_server = $self->_build_server_name( $host, $port );
        $IO_cache->{ $correct_server } = {
            NodeId  => undef,
            IO      => undef,
            host    => $host,
            port    => $port,
        };
    }

    $self->_error( $ERROR_MISMATCH_ARGUMENT, 'server is not specified' )
        unless keys( %$IO_cache );

    return $self;
}

#-- public attributes ----------------------------------------------------------

=head2 METHODS

The following methods are defined for the C<Kafka::Producer> class:

=cut

#-- public methods -------------------------------------------------------------

=head3 C<get_known_servers>

Returns the list of known Kafka servers (in host:port or [IPv6_host]:port format).

=cut
sub get_known_servers {
    my ( $self ) = @_;

    return keys %{ $self->{_IO_cache} };
}

sub _get_api_versions {
    my ( $self, $server ) = @_;

    my $server_metadata = $self->{_IO_cache}->{$server};
    defined $server_metadata
      or die "Fatal error: server '$server' is unknown in IO cache, which should not happen";

    # if we have cached data, just use it
    defined $server_metadata->{_api_versions}
      and return $server_metadata->{_api_versions};

    # no cached data. Initialize empty one
    my $server_api_versions = $server_metadata->{_api_versions} = {};

    # use empty data if client doesn't want to detect API versions
    $self->{dont_load_supported_api_versions}
      and return $server_api_versions;

    # call the server and try to get the supported API versions
    my $api_versions = [];
    try {
        # The ApiVersions API endpoint is only supported on Kafka versions >
        # 0.10.0.0 so this call may fail. We simply ignore this failure and
        # carry on.
        $api_versions = $self->_get_supported_api_versions($server);
    };

    foreach my $element (@$api_versions) {
        # we want to choose which api version to use for each API call. We
        # try to use the max version that the server supports, with
        # fallback to the max version the protocol implements. If it's
        # lower than the min version the kafka server supports, we set it
        # to -1. If thie API endpoint is called, it'll die.
        my $kafka_min_version = $element->{MinVersion};
        my $kafka_max_version = $element->{MaxVersion};
        my $api_key = $element->{ApiKey};
        my $implemented_max_version = $IMPLEMENTED_APIVERSIONS->{$api_key} // -1;
        my $version = $kafka_max_version;
        $version > $implemented_max_version
          and $version = $implemented_max_version;
        $version < $kafka_min_version
          and $version = -1;
        $server_api_versions->{$api_key} = $version;
    }

    return $server_api_versions;
}


# Returns the list of supported API versions. This is not really. *Warning*,
# this call works only against Kafka 1.10.0.0

sub _get_supported_api_versions {
    my ( $self, $broker ) = @_;

    my $CorrelationId = _get_CorrelationId();
    my $decoded_request = {
        CorrelationId   => $CorrelationId,
        ClientId        => q{},
        ApiVersion => 0,
    };
    say STDERR format_message( '[%s] apiversions request: %s',
            scalar( localtime ),
            $decoded_request,
        ) if $self->debug_level;
    my $encoded_request = $protocol{ $APIKEY_APIVERSIONS }->{encode}->( $decoded_request );

    my $encoded_response_ref;

    # receive apiversions. We use a code block because it's actually a loop where
    # you can do last.
    {
        $self->_connectIO( $broker )
          or last;
        my $sent = $self->_sendIO( $broker, $encoded_request )
          or last;
        $encoded_response_ref = $self->_receiveIO( $broker );
    }

    unless ( $encoded_response_ref ) {
        # NOTE: it is possible to repeat the operation here
        $self->_error( $ERROR_CANNOT_RECV );
    }

    my $decoded_response = $protocol{ $APIKEY_APIVERSIONS }->{decode}->( $encoded_response_ref );
    say STDERR format_message( '[%s] apiversions response: %s',
            scalar( localtime ),
            $decoded_response,
        ) if $self->debug_level;
    ( defined( $decoded_response->{CorrelationId} ) && $decoded_response->{CorrelationId} == $CorrelationId )
        # FATAL error
        or $self->_error( $ERROR_MISMATCH_CORRELATIONID );
    my $ErrorCode = $decoded_response->{ErrorCode};

    # we asked a Kafka < 0.10 ( in this case the call is not
    # implemented and it dies
    $ErrorCode == $ERROR_NO_ERROR
      or $self->_error($ErrorCode);

    my $api_versions = $decoded_response->{ApiVersions};
    return $api_versions;
}

=head3 C<get_metadata( $topic )>

If C<$topic> is present, it must be a non-false string of non-zero length.

If  C<$topic> is absent, this method returns metadata for all topics.

Updates kafka cluster's metadata description and returns the hash reference to metadata,
which can be schematically described as:

    {
        TopicName => {
            Partition   => {
                'Leader'    => ...,
                'Replicas'  => [
                    ...,
                ],
                'Isr'       => [
                    ...,
                ],
            },
            ...,
        },
        ...,
    }

Consult Kafka "Wire protocol" documentation for more details about metadata structure.

=cut
sub get_metadata {
    my ( $self, $topic ) = @_;

    $self->_error( $ERROR_MISMATCH_ARGUMENT, 'topic' )
        unless !defined( $topic ) || ( ( $topic eq q{} || defined( _STRING( $topic ) ) ) && !utf8::is_utf8( $topic ) );

    $self->_update_metadata( $topic )
        # FATAL error
        or $self->_error( $ERROR_CANNOT_GET_METADATA, format_message( "topic='%s'", $topic ) );

    my $clone;
    if ( defined $topic ) {
        $clone = {
            $topic => dclone( $self->{_metadata}->{ $topic } )
        };
    } else {
        $clone = dclone( $self->{_metadata} );
    }

    return $clone;
}

=head3 C<is_server_known( $server )>

Returns true, if C<$server> (host:port  or [IPv6_host]:port) is known in cluster.

=cut
sub is_server_known {
    my ( $self, $server ) = @_;

    $self->_error( $ERROR_MISMATCH_ARGUMENT )
        unless $self->_is_like_server( $server );

    return exists $self->{_IO_cache}->{ $server };
}

# Returns true, if known C<$server> (host:port or [IPv6_host]:port) is accessible.
# Checks the accessibility of the server.
# This is evil: opens and closes a NEW connection immediately so do not use unless there is a strong reason for it.
sub _is_server_alive {
    my ( $self, $server ) = @_;

    $self->_error( $ERROR_MISMATCH_ARGUMENT )
        unless $self->_is_like_server( $server );

    $self->_error( $ERROR_NO_KNOWN_BROKERS, 'has not yet received the metadata?' )
        unless $self->get_known_servers;

    my $io_cache = $self->{_IO_cache};
    $self->_error( $ERROR_MISMATCH_ARGUMENT, format_message( "Unknown server '%s' (is not found in the metadata)", $server ) )
        unless exists( $io_cache->{ $server } );

    if ( my $io = $self->_connectIO( $server ) ) {
        return $io->_is_alive;
    } else {
        return;
    }
}

# this is evil, do not use unless there is a very strong reason for it
sub _is_server_connected {
    my ( $self, $server ) = @_;

    $self->_error( $ERROR_MISMATCH_ARGUMENT )
        unless $self->_is_like_server( $server );

    my $io_cache = $self->{_IO_cache};
    my $io;
    unless ( exists( $io_cache->{ $server } ) && ( $io = $io_cache->{ $server }->{IO} ) ) {
        return;
    }

    return $io->_is_alive;
}

=head3 C<receive_response_to_request( $request, $compression_codec )>

=over 3

=item C<$request>

C<$request> is a reference to the hash representing
the structure of the request.

This method encodes C<$request>, passes it to the leader of cluster, receives reply, decodes and returns
it in a form of hash reference.

=back

WARNING:

=over 3

=item *

This method should be considered private and should not be called by an end user.

=item *

In order to achieve better performance, this method does not perform arguments validation.

=back

=over 3

=item C<$compression_codec>

Optional.

C<$compression_codec> sets the required type of C<$messages> compression,
if the compression is desirable.

Supported codecs:
L<$COMPRESSION_NONE|Kafka/$COMPRESSION_NONE>,
L<$COMPRESSION_GZIP|Kafka/$COMPRESSION_GZIP>,
L<$COMPRESSION_SNAPPY|Kafka/$COMPRESSION_SNAPPY>.

=back

=cut
sub receive_response_to_request {
    my ( $self, $request, $compression_codec, $response_timeout ) = @_;

    my $api_key = $request->{ApiKey};

    # WARNING: The current version of the module limited to the following:
    # supports queries with only one combination of topic + partition (first and only).

    my $topic_data  = $request->{topics}->[0];
    my $topic_name  = $topic_data->{TopicName};
    my $partition   = $topic_data->{partitions}->[0]->{Partition};

    if (
           !%{ $self->{_metadata} }         # the first request
        || ( !$self->{AutoCreateTopicsEnable} && defined( $topic_name ) && !exists( $self->{_metadata}->{ $topic_name } ) )
    ) {
        $self->_update_metadata( $topic_name )  # hash metadata could be updated
            # FATAL error
            or $self->_error( $ERROR_CANNOT_GET_METADATA, format_message( "topic='%s'", $topic_name ), request => $request )
        ;
    }

    $request->{CorrelationId} = _get_CorrelationId() unless exists $request->{CorrelationId};

    say STDERR format_message( '[%s] compression_codec=%s, request=%s',
        scalar( localtime ),
        $compression_codec,
        $request,
    ) if $self->debug_level;

    my( $ErrorCode, $partition_data, $io_error );

    my $attempt = 0;
    # we save the original api version of the request, because in the attempt
    # loop we might be trying different brokers which may support different api
    # versions.
    my $original_request_api_version = $request->{ApiVersion};
    ATTEMPT: while ( ++$attempt <= ( $self->{SEND_MAX_ATTEMPTS} // 1 ) ) {
        $ErrorCode = $ERROR_NO_ERROR;
        undef $io_error;

        # hash metadata could be updated
        my $leader = $self->{_metadata}->{ $topic_name }->{ $partition }->{Leader};
        next ATTEMPT unless defined $leader;

        my $server = $self->{_leaders}->{ $leader };
        unless ( $server ) {
            $ErrorCode = $ERROR_LEADER_NOT_FOUND;
            $self->_remember_nonfatal_error( $ErrorCode, $ERROR{ $ErrorCode }, $server, $topic_name, $partition );
            next ATTEMPT;
        }

        # Send a request to the leader
        if ( $self->_connectIO( $server ) ) {

            # we can connect to this leader, so let's detect the api versions
            # it and use whatever it supports, except if the request forces us
            # to use an api version. Warning, the version might end up being
            # undef if detection against the Kafka server failed, or if
            # dont_load_supported_api_versions is true. However the Encoder
            # code knows how to handle it.
            $request->{ApiVersion} = $original_request_api_version // $self->_get_api_versions($server)->{$api_key};
            my $encoded_request = $protocol{ $api_key }->{encode}->( $request, $compression_codec );

            unless ( $self->_sendIO( $server, $encoded_request ) ) {
                $io_error = $self->_io_error( $server );
                $ErrorCode = $io_error ? $io_error->code : $ERROR_CANNOT_SEND;
                $self->_closeIO( $server, 1 );
            }
        }
        else {
            $io_error = $self->_io_error( $server );
            $ErrorCode = $io_error ? $io_error->code : $ERROR_CANNOT_BIND;
        }

        if ( $ErrorCode != $ERROR_NO_ERROR ) {
            # could not send request due to non-fatal IO error (fatal errors should be thrown by connectIO/sendIO already)
            $self->_remember_nonfatal_error( $ErrorCode, $self->_io_error( $server ), $server, $topic_name, $partition );
            if( $api_key == $APIKEY_PRODUCE && !( $ErrorCode == $ERROR_CANNOT_BIND || $ErrorCode == $ERROR_NO_CONNECTION ) ) {
                # do not retry failed produce requests which may have sent some data already
                $ErrorCode = $ERROR_CANNOT_SEND;
                last ATTEMPT;
            }
            next ATTEMPT;
        }

        my $response;
        if ( $api_key == $APIKEY_PRODUCE && $request->{RequiredAcks} == $NOT_SEND_ANY_RESPONSE ) {
            # Do not receive a response, self-forming own response
            $response = {
                CorrelationId                           => $request->{CorrelationId},
                topics                                  => [
                    {
                        TopicName                       => $topic_name,
                        partitions                      => [
                            {
                                Partition               => $partition,
                                ErrorCode               => 0,
                                Offset                  => $BAD_OFFSET,
                            },
                        ],
                    },
                ],
            };
        } else {
            my $encoded_response_ref = $self->_receiveIO( $server, $response_timeout );
            unless ( $encoded_response_ref ) {
                if ( $api_key == $APIKEY_PRODUCE ) {
                    # WARNING: Unfortunately, the sent package (one or more messages) does not have a unique identifier
                    # and there is no way to verify the delivery of data
                    $ErrorCode = $ERROR_SEND_NO_ACK;

                    # Should not be allowed to re-send data on the next attempt
                    # FATAL error
                    $self->_error( $ErrorCode, "no ack for request", io_error => $self->_io_error( $server ), request => $request );
                    last ATTEMPT;
                } else {
                    $ErrorCode = $ERROR_CANNOT_RECV;
                    $self->_remember_nonfatal_error( $ErrorCode, $self->_io_error( $server ), $server, $topic_name, $partition );
                    next ATTEMPT;
                }
            }
            if ( length( $$encoded_response_ref ) > 4 ) {   # MessageSize => int32
                # we also pass the api version that was used for the request,
                # so that we know how to decode the response
                $response = $protocol{ $api_key }->{decode}->( $encoded_response_ref, $request->{ApiVersion} );
                say STDERR format_message( '[%s] response: %s',
                        scalar( localtime ),
                        $response,
                    ) if $self->debug_level;
            } else {
                $self->_error( $ERROR_RESPONSEMESSAGE_NOT_RECEIVED, format_message("response length=%s", length( $$encoded_response_ref ) ), io_error => $self->_io_error( $server ), request => $request );
            }
        }

        # FATAL error if correllation does not match
        $self->_error( $ERROR_MISMATCH_CORRELATIONID, "$response->{CorrelationId} != $request->{CorrelationId}", request => $request, response => $response )
            unless $response->{CorrelationId} == $request->{CorrelationId}
        ;
        $topic_data     = $response->{topics}->[0];
        $partition_data = $topic_data->{ $api_key == $APIKEY_OFFSET ? 'PartitionOffsets' : 'partitions' }->[0];

        $ErrorCode = $partition_data->{ErrorCode};

        return $response if $ErrorCode == $ERROR_NO_ERROR; # success

        if( $api_key == $APIKEY_PRODUCE && $ErrorCode == $ERROR_REQUEST_TIMED_OUT ) {
            # special case: produce request timed out so we did not get expected ACK and should not retry sending request again
            # Should not be allowed to re-send data on the next attempt
            # FATAL error
            $self->_error( $ERROR_SEND_NO_ACK, format_message( "topic='%s', partition=%s response error: %s", $topic_name, $partition, $ErrorCode ), request => $request, response => $response );
            last ATTEMPT;
        }

        if ( exists $RETRY_ON_ERRORS{ $ErrorCode } ) {
            $self->_remember_nonfatal_error( $ErrorCode, $ERROR{ $ErrorCode }, $server, $topic_name, $partition );
            next ATTEMPT;
        }

        # FATAL error
        $self->_error( $ErrorCode, format_message( "topic='%s', partition=%s", $topic_name, $partition ), request => $request );
    } continue {
        # Expect to possible changes in the situation, such as restoration of connection
        say STDERR format_message( '[%s] sleeping for %d ms before making request attempt #%d (%s)',
                scalar( localtime ),
                $self->{RETRY_BACKOFF},
                $attempt + 1,
                $ErrorCode == $ERROR_NO_ERROR ? 'refreshing metadata' : "ErrorCode ${ErrorCode}",
            ) if $self->debug_level;

        Time::HiRes::sleep( $self->{RETRY_BACKOFF} / 1000 );

        $self->_update_metadata( $topic_name )
            # FATAL error
            or $self->_error( $ErrorCode || $ERROR_CANNOT_GET_METADATA, format_message( "topic='%s', partition=%s", $topic_name, $partition ), request => $request )
        ;
    }

    # FATAL error
    if ( $ErrorCode ) {
        $self->_error( $ErrorCode, format_message( "topic='%s'%s", $topic_data->{TopicName}, $partition_data ? ", partition = ".$partition_data->{Partition} : '' ), request => $request, io_error => $io_error );
    } else {
        $self->_error( $ERROR_UNKNOWN_TOPIC_OR_PARTITION, format_message( "topic='%s', partition=%s", $topic_name, $partition ), request => $request, io_error => $io_error );
    }

    return;
}

=head3 C<exists_topic_partition( $topic, $partition )>

Returns true if the metadata contains information about specified combination of topic and partition.
Otherwise returns false.

C<exists_topic_partition()> takes the following arguments:

=over 3

=item C<$topic>

The C<$topic> must be a normal non-false string of non-zero length.

=item C<$partition>

=back

=cut
sub exists_topic_partition {
    my ( $self, $topic, $partition ) = @_;

    $self->_error( $ERROR_MISMATCH_ARGUMENT, 'topic' )
        unless defined( $topic ) && ( $topic eq q{} || defined( _STRING( $topic ) ) ) && !utf8::is_utf8( $topic );
    $self->_error( $ERROR_MISMATCH_ARGUMENT, 'partition' )
        unless defined( $partition ) && isint( $partition ) && $partition >= 0;

    unless ( %{ $self->{_metadata} } ) {    # the first request
        $self->_update_metadata( $topic )   # hash metadata could be updated
            # FATAL error
            or $self->_error( $ERROR_CANNOT_GET_METADATA, format_message( "topic='%s'", $topic ) );
    }

    return exists $self->{_metadata}->{ $topic }->{ $partition };
}

=head3 C<close_connection( $server )>

Closes connection with C<$server> (defined as host:port or [IPv6_host]:port).

=cut
sub close_connection {
    my ( $self, $server ) = @_;

    unless ( $self->is_server_known( $server ) ) {
        return;
    }

    $self->_closeIO( $server );
    return 1;
}

=head3 C<close>

Closes connection with all known Kafka servers.

=cut
sub close {
    my ( $self ) = @_;

    foreach my $server ( $self->get_known_servers ) {
        $self->_closeIO( $server );
    }

    return;
}

=head3 C<cluster_errors>

Returns a reference to a hash.

Each hash key is the identifier of the server (host:port or [IPv6_host]:port), and the value is the last communication error
with that server.

An empty hash is returned if there were no communication errors.

=cut
sub cluster_errors {
    my ( $self ) = @_;

    my %errors;
    foreach my $server ( $self->get_known_servers ) {
        if ( my $error = $self->_io_error( $server ) ) {
            $errors{ $server } = $error;
        }
    }

    return \%errors;
}

=head3 C<nonfatal_errors>

Returns a reference to an array of the last non-fatal errors.

Maximum number of entries is set using C<MaxLoggedErrors> parameter of L<constructor|/new>.

A reference to the empty array is returned if there were no non-fatal errors or parameter C<MaxLoggedErrors>
is set to 0.

=cut
sub nonfatal_errors {
    my ( $self ) = @_;

    return $self->{_nonfatal_errors};
}

=head3 C<clear_nonfatals>

Clears an array of the last non-fatal errors.

A reference to the empty array is returned because there are no non-fatal errors now.

=cut
sub clear_nonfatals {
    my ( $self ) = @_;

    @{ $self->{_nonfatal_errors} } = ();

    return $self->{_nonfatal_errors};
}

#-- private attributes ---------------------------------------------------------

#-- private functions ----------------------------------------------------------

sub _split_host_port {
    my ( $server ) = @_;

    my ( $host, $port ) = $server=~ /^(.+):(\d+)$/;
    $host = $1 if $host && $host =~ /^\[(.+)\]$/;

    return( $host, $port );
}

#-- private methods ------------------------------------------------------------

# Remember non-fatal error
sub _remember_nonfatal_error {
    my ( $self, $error_code, $error, $server, $topic, $partition ) = @_;

    my $max_logged_errors = $self->{MaxLoggedErrors}
        or return;

    shift( @{ $self->{_nonfatal_errors} } )
        if scalar( @{ $self->{_nonfatal_errors} } ) == $max_logged_errors;
    my $msg = format_message( "[%s] Non-fatal error: %s (ErrorCode %s, server '%s', topic '%s', partition %s)",
        scalar( localtime ),
        $error      // ( defined( $error_code ) && exists( $ERROR{ $error_code } ) ? $ERROR{ $error_code } : '<undef>' ),
        $error_code // 'IO error',
        $server,
        $topic,
        $partition,
    );

    say STDERR $msg
        if $self->debug_level;

    push @{ $self->{_nonfatal_errors} }, $msg;

    return $msg;
}

# Returns identifier of the cluster leader (host:port or [IPv6_host]:port)
sub _find_leader_server {
    my ( $self, $node_id ) = @_;

    my $leader_server;
    my $IO_cache = $self->{_IO_cache};
    my $NodeId;
    foreach my $server ( keys %$IO_cache ) {
        $NodeId = $IO_cache->{ $server }->{NodeId};
        if ( defined( $NodeId ) && $NodeId == $node_id ) {
            $leader_server = $server;
            last;
        }
    }

    return $leader_server;
}

# Form a list of servers to attempt querying of the metadata
sub _get_interviewed_servers {
    my ( $self ) = @_;

    my ( @priority, @secondary, @rest );
    my $IO_cache = $self->{_IO_cache};
    my $server_data;
    foreach my $server ( $self->get_known_servers ) {
        $server_data = $IO_cache->{ $server };
        if ( defined $server_data->{NodeId} ) {
            if ( $server_data->{IO} ) {
                push @priority, $server;
            } else {
                push @secondary, $server;
            }
        } else {
            push @rest, $server;
        }
    }

    return( shuffle( @priority ), shuffle( @secondary ), shuffle( @rest ) );
}

# Refresh metadata for given topic
sub _update_metadata {
    my ( $self, $topic, $is_recursive_call ) = @_;

    my $CorrelationId = _get_CorrelationId();
    my $decoded_request = {
        CorrelationId   => $CorrelationId,
        ClientId        => q{},
        topics          => [
            $topic // (),
        ],
    };
    say STDERR format_message( '[%s] metadata request: %s',
            scalar( localtime ),
            $decoded_request,
        ) if $self->debug_level;
    my $encoded_request = $protocol{ $APIKEY_METADATA }->{encode}->( $decoded_request );

    my $encoded_response_ref;
    my @brokers = $self->_get_interviewed_servers;

    # receive metadata
    foreach my $broker ( @brokers ) {
        last if  $self->_connectIO( $broker )
            &&   $self->_sendIO( $broker, $encoded_request )
            && ( $encoded_response_ref = $self->_receiveIO( $broker ) );
    }

    unless ( $encoded_response_ref ) {
        # NOTE: it is possible to repeat the operation here
        return;
    }

    my $decoded_response = $protocol{ $APIKEY_METADATA }->{decode}->( $encoded_response_ref );
    say STDERR format_message( '[%s] metadata response: %s',
            scalar( localtime ),
            $decoded_response,
        ) if $self->debug_level;
    ( defined( $decoded_response->{CorrelationId} ) && $decoded_response->{CorrelationId} == $CorrelationId )
        # FATAL error
        or $self->_error( $ERROR_MISMATCH_CORRELATIONID );

    unless ( _ARRAY( $decoded_response->{Broker} ) ) {
        if ( $self->{AutoCreateTopicsEnable} ) {
            return $self->_attempt_update_metadata( $is_recursive_call, $topic, undef, $ERROR_NO_KNOWN_BROKERS );
        } else {
            # FATAL error
            $self->_error( $ERROR_NO_KNOWN_BROKERS, format_message( "topic='%s'", $topic ) );
        }
    }

    my $IO_cache = $self->{_IO_cache};

    # Clear the previous information about the NodeId in the IO cache
    $IO_cache->{ $_ }->{NodeId} = undef for @brokers;

    #  In the IO cache update/add obtained server information
    my $server;
    foreach my $received_broker ( @{ $decoded_response->{Broker} } ) {
        $server = $self->_build_server_name( @{ $received_broker }{ 'Host', 'Port' } );
        $IO_cache->{ $server } = {                      # can add new servers
            IO      => $IO_cache->{ $server }->{IO},    # IO or undef
            NodeId  => $received_broker->{NodeId},
            host    => $received_broker->{Host},
            port    => $received_broker->{Port},
        };
    }

    #NOTE: IO cache does not remove server that's missing in metadata

    # Collect the received metadata
    my $received_metadata   = {};
    my $leaders             = {};

    my ( $TopicName, $partition );
    my $ErrorCode = $ERROR_NO_ERROR;
    METADATA_CREATION:
    foreach my $topic_metadata ( @{ $decoded_response->{TopicMetadata} } ) {
        $partition = undef;

        $TopicName = $topic_metadata->{TopicName};
        last METADATA_CREATION
            if ( $ErrorCode = $topic_metadata->{ErrorCode} ) != $ERROR_NO_ERROR;

        foreach my $partition_metadata ( @{ $topic_metadata->{PartitionMetadata} } ) {
            $partition = $partition_metadata->{Partition};
            last METADATA_CREATION
                if ( $ErrorCode = $partition_metadata->{ErrorCode} ) != $ERROR_NO_ERROR
                    && $ErrorCode != $ERROR_REPLICA_NOT_AVAILABLE;
            $ErrorCode = $ERROR_NO_ERROR;

            my $received_partition_data = $received_metadata->{ $TopicName }->{ $partition } = {};
            my $leader = $received_partition_data->{Leader} = $partition_metadata->{Leader};
            $received_partition_data->{Replicas}            = [ @{ $partition_metadata->{Replicas} } ];
            $received_partition_data->{Isr}                 = [ @{ $partition_metadata->{Isr} } ];

            $leaders->{ $leader } = $self->_find_leader_server( $leader );
        }
    }
    if ( $ErrorCode != $ERROR_NO_ERROR ) {
        if ( exists $RETRY_ON_ERRORS{ $ErrorCode } ) {
            return $self->_attempt_update_metadata( $is_recursive_call, $TopicName, $partition, $ErrorCode );
        } else {
            # FATAL error
            $self->_error( $ErrorCode, format_message( "topic='%s'%s", $TopicName, defined( $partition ) ? ", partition=$partition" : '' ) );
        }
    }

    %$received_metadata
        # FATAL error
        or $self->_error( $ERROR_CANNOT_GET_METADATA, format_message( "topic='%s'", $topic ) );

    # Update metadata for received topics
    $self->{_metadata}->{ $_ }  = $received_metadata->{ $_ } foreach keys %{ $received_metadata };
    $self->{_leaders}->{ $_ }   = $leaders->{ $_ } foreach keys %{ $leaders };

    return 1;
}

# trying to get the metadata without error
sub _attempt_update_metadata {
    my ( $self, $is_recursive_call, $topic, $partition, $error_code ) = @_;

    return if $is_recursive_call;
    $self->_remember_nonfatal_error( $error_code, $ERROR{ $error_code }, undef, $topic, $partition );

    my $attempts = $self->{SEND_MAX_ATTEMPTS};
    ATTEMPTS:
    while ( $attempts-- ) {
        say STDERR format_message( '[%s] sleeping for %d ms before making update metadata attempt #%d',
                scalar( localtime ),
                $self->{RETRY_BACKOFF},
                $self->{SEND_MAX_ATTEMPTS} - $attempts + 1,
            ) if $self->debug_level;
        Time::HiRes::sleep( $self->{RETRY_BACKOFF} / 1000 );
        return( 1 ) if $self->_update_metadata( $topic, 1 );
    }
    # FATAL error
    $self->_error( $error_code, format_message( "topic='%s'%s", $topic, defined( $partition ) ? ", partition=$partition" : '' ) );

    return;
}

# forms server identifier using supplied $host, $port
sub _build_server_name {
    my ( $self, $host, $port ) = @_;

    $host = "[$host]" if is_ipv6( $host );

    return "$host:$port";
}

# remembers error communicating with the server
sub _on_io_error {
    my ( $self, $server_data, $error ) = @_;
    $server_data->{error} = $error;
    if( $server_data->{IO} ) {
        $server_data->{IO}->close;
        $server_data->{IO} = undef;
    }

    if( blessed( $error ) && $error->isa('Kafka::Exception') ) {
        if( $error->code == $ERROR_MISMATCH_ARGUMENT || $error->code == $ERROR_INCOMPATIBLE_HOST_IP_VERSION ) {
            # rethrow known fatal errors
            die $error;
        }
    } else {
        # rethrow all unknown errors
        die $error;
    }

    return;
}

sub _io_error {
    my( $self, $server ) = @_;
    my $error;
    if( my $server_data = $self->{_IO_cache}->{ $server } ) {
        $error = $server_data->{error};
    }
    return $error;
}

# connects to a server (host:port or [IPv6_host]:port)
sub _connectIO {
    my ( $self, $server ) = @_;

    my $server_data = $self->{_IO_cache}->{ $server }
        or $self->_error( $ERROR_MISMATCH_ARGUMENT, format_message( "Unknown server '%s' (is not found in the metadata)", $server ) )
    ;
    unless( $server_data->{IO} ) {
        my $error;
        try {
            $server_data->{IO} = Kafka::IO->new(
                host        => $server_data->{host},
                port        => $server_data->{port},
                timeout     => $self->{timeout},
                ip_version  => $self->{ip_version},
            );
            $server_data->{error} = undef;
        } catch {
            $error = $_;
        };

        if( defined $error ) {
            $self->_on_io_error( $server_data, $error );
            return;
        }
    }

    return $server_data->{IO};
}

# Send encoded request ($encoded_request) to server ($server)
sub _sendIO {
    my ( $self, $server, $encoded_request ) = @_;

    my $server_data = $self->{_IO_cache}->{ $server }
        or $self->_error( $ERROR_MISMATCH_ARGUMENT, format_message( "Unknown server '%s' (is not found in the metadata)", $server ) )
    ;
    $self->_error( $ERROR_MISMATCH_ARGUMENT, format_message( "Server '%s' is not connected", $server ) )
        unless $server_data->{IO}
    ;
    my $sent;
    my $error;
    try {
        $sent = $server_data->{IO}->send( $encoded_request );
    } catch {
        $error = $_;
    };

    if( defined $error ) {
        $self->_on_io_error( $server_data, $error );
    }

    return $sent;
}

# Receive response from a given server
sub _receiveIO {
    my ( $self, $server, $response_timeout ) = @_;

    my $server_data = $self->{_IO_cache}->{ $server }
        or $self->_error( $ERROR_MISMATCH_ARGUMENT, format_message( "Unknown server '%s' (is not found in the metadata)", $server ) )
    ;
    my $io = $server_data->{IO}
        or $self->_error( $ERROR_MISMATCH_ARGUMENT, format_message( "Server '%s' is not connected", $server ) )
    ;
    my $response_ref;
    my $error;
    try {
        $response_ref = $io->receive( 4, $response_timeout ); # response header must arrive within request-specific timeout if provided
        if ( $response_ref && length( $$response_ref ) == 4 ) {
            # received 4-byte response header with response size; try receiving the rest
            my $message_body_ref = $io->receive( unpack( 'l>', $$response_ref ) );
            $$response_ref .= $$message_body_ref;
        }
    } catch {
        $error = $_;
    };

    if( defined $error ) {
        $self->_on_io_error( $server_data, $error );
    }

    return $response_ref;
}

# Close connectino to $server
sub _closeIO {
    my ( $self, $server, $keep_error ) = @_;

    if ( my $server_data = $self->{_IO_cache}->{ $server } ) {
        if ( my $io = $server_data->{IO} ) {
            $io->close;
            $server_data->{error} = undef unless $keep_error;
            $server_data->{IO}    = undef;
        }
    }

    return;
}

# check validity of an argument to match host:port format
sub _is_like_server {
    my ( $self, $server ) = @_;

    unless (
               defined( $server )
            && defined( _STRING( $server ) )
            && !utf8::is_utf8( $server )
        ) {
        return;
    }

    my ( $host, $port ) = _split_host_port( $server );
    unless ( ( is_hostname( $host ) || is_ipv4( $host ) || is_ipv6( $host ) ) && $port ) {
        return;
    }

    return $server;
}

# Handler for errors
sub _error {
    my $self = shift;
    Kafka::Exception::Connection->throw( throw_args( @_ ) );
}

#-- Closes and cleans up -------------------------------------------------------

1;

__END__

=head1 DIAGNOSTICS

When error is detected, an exception, represented by object of L<Kafka::Exception::Connection|Kafka::Exception::Connection> class,
is thrown (see L<Kafka::Exceptions|Kafka::Exceptions>).

L<code|Kafka::Exceptions/code> and a more descriptive L<message|Kafka::Exceptions/message> provide
information about exception. Consult documentation of the L<Kafka::Exceptions|Kafka::Exceptions>
for the list of all available methods.

Here is the list of possible error messages that C<Kafka::Connection> may produce:

=over 3

=item C<Invalid argument>

Invalid argument was provided to C<new> L<constructor|/CONSTRUCTOR> or to other L<method|/METHODS>.

=item C<Cannot send>

Request cannot be sent to Kafka.

=item C<Cannot receive>

Response cannot be received from Kafka.

=item C<Cannot bind>

A successful TCP connection cannot be established on given host and port.

=item C<Cannot get metadata>

Error detected during parsing of response from Kafka.

=item C<Leader not found>

Failed to locate leader of Kafka cluster.

=item C<Mismatch CorrelationId>

Mismatch of C<CorrelationId> of request and response.

=item C<There are no known brokers>

Failed to locate cluster broker.

=item C<Cannot get metadata>

Received meta data is incorrect or missing.

=back

=head2 Debug mode

Debug output can be enabled by passing desired level via environment variable
using one of the following ways:

C<PERL_KAFKA_DEBUG=1>             - debug is enabled for the whole L<Kafka|Kafka> package.

C<PERL_KAFKA_DEBUG=Connection:1>  - enable debug for C<Kafka::Connection> only.

C<Kafka::Connection> prints to C<STDERR> information about non-fatal errors,
re-connection attempts and such when debug level is set to 1 or higher.

=head1 SEE ALSO

The basic operation of the Kafka package modules:

L<Kafka|Kafka> - constants and messages used by the Kafka package modules.

L<Kafka::Connection|Kafka::Connection> - interface to connect to a Kafka cluster.

L<Kafka::Producer|Kafka::Producer> - interface for producing client.

L<Kafka::Consumer|Kafka::Consumer> - interface for consuming client.

L<Kafka::Message|Kafka::Message> - interface to access Kafka message
properties.

L<Kafka::Int64|Kafka::Int64> - functions to work with 64 bit elements of the
protocol on 32 bit systems.

L<Kafka::Protocol|Kafka::Protocol> - functions to process messages in the
Apache Kafka's Protocol.

L<Kafka::IO|Kafka::IO> - low-level interface for communication with Kafka server.

L<Kafka::Exceptions|Kafka::Exceptions> - module designated to handle Kafka exceptions.

L<Kafka::Internals|Kafka::Internals> - internal constants and functions used
by several package modules.

A wealth of detail about the Apache Kafka and the Kafka Protocol:

Main page at L<http://kafka.apache.org/>

Kafka Protocol at L<https://cwiki.apache.org/confluence/display/KAFKA/A+Guide+To+The+Kafka+Protocol>

=head1 SOURCE CODE

Kafka package is hosted on GitHub:
L<https://github.com/TrackingSoft/Kafka>

=head1 AUTHOR

Sergey Gladkov, E<lt>sgladkov@trackingsoft.comE<gt>

Please use GitHub project link above to report problems or contact authors.

=head1 CONTRIBUTORS

Alexander Solovey

Jeremy Jordan

Sergiy Zuban

Vlad Marchenko

=head1 COPYRIGHT AND LICENSE

Copyright (C) 2012-2016 by TrackingSoft LLC.

This package is free software; you can redistribute it and/or modify it under
the same terms as Perl itself. See I<perlartistic> at
L<http://dev.perl.org/licenses/artistic.html>.

This program is distributed in the hope that it will be useful, but WITHOUT ANY WARRANTY;
without even the implied warranty of MERCHANTABILITY or FITNESS FOR A
PARTICULAR PURPOSE.

=cut<|MERGE_RESOLUTION|>--- conflicted
+++ resolved
@@ -118,12 +118,9 @@
     $APIKEY_METADATA
     $APIKEY_OFFSET
     $APIKEY_PRODUCE
-<<<<<<< HEAD
     $APIKEY_APIVERSIONS
-=======
     $APIKEY_OFFSETCOMMIT
     $APIKEY_OFFSETFETCH
->>>>>>> 4cdf870c
     $MAX_CORRELATIONID
     $MAX_INT32
     debug_level
@@ -138,22 +135,16 @@
     decode_metadata_response
     decode_offset_response
     decode_produce_response
-<<<<<<< HEAD
     decode_api_versions_response
-=======
     decode_offsetcommit_response
     decode_offsetfetch_response
->>>>>>> 4cdf870c
     encode_fetch_request
     encode_metadata_request
     encode_offset_request
     encode_produce_request
-<<<<<<< HEAD
     encode_api_versions_request
-=======
     encode_offsetcommit_request
     encode_offsetfetch_request
->>>>>>> 4cdf870c
 );
 
 #-- declarations ---------------------------------------------------------------
@@ -230,11 +221,9 @@
         decode                  => \&decode_metadata_response,
         encode                  => \&encode_metadata_request,
     },
-<<<<<<< HEAD
     "$APIKEY_APIVERSIONS"  => {
         decode                  => \&decode_api_versions_response,
         encode                  => \&encode_api_versions_request,
-=======
     "$APIKEY_OFFSETCOMMIT"  => {
         decode                  => \&decode_offsetcommit_response,
         encode                  => \&encode_offsetcommit_request,
@@ -242,7 +231,6 @@
     "$APIKEY_OFFSETFETCH"  => {
         decode                  => \&decode_offsetfetch_response,
         encode                  => \&encode_offsetfetch_request,
->>>>>>> 4cdf870c
     },
 );
 
